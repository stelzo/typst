--- conflicted
+++ resolved
@@ -7,24 +7,17 @@
 #test(data.integer, 5)
 #test(data.float, 1.12)
 #test(data.mapping, ("1": "one", "2": "two"))
-#test(data.seq, (1,2,3,4))
+#test(data.seq, (1, 2, 3, 4))
 #test(data.bool, false)
 #test(data.keys().contains("true"), true)
 #test(data.at("1"), "ok")
 
 --- yaml-invalid ---
-<<<<<<< HEAD
-// Error: 7-30 failed to parse YAML (did not find expected ',' or ']' at line 2 column 1, while parsing a flow sequence at line 1 column 18)
-=======
 // Error: "/assets/data/bad.yaml" 2:1 failed to parse YAML (did not find expected ',' or ']' at line 2 column 1, while parsing a flow sequence at line 1 column 18)
->>>>>>> f8dd9e77
 #yaml("/assets/data/bad.yaml")
 
 --- yaml-decode-deprecated ---
 // Warning: 15-21 `yaml.decode` is deprecated, directly pass bytes to `yaml` instead
-<<<<<<< HEAD
-#let _ = yaml.decode
-=======
 // Hint: 15-21 it will be removed in Typst 0.15.0
 #let _ = yaml.decode
 
@@ -54,5 +47,4 @@
     yaml.encode(value),
     yaml.encode(repr(value)),
   )
-}
->>>>>>> f8dd9e77
+}