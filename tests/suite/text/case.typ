--- conflicted
+++ resolved
@@ -14,13 +14,10 @@
 // Check that cases are applied to symbols nested in content
 #lower($H I !$.body)
 
-<<<<<<< HEAD
-=======
 --- cases-content-html html ---
 #lower[MY #html.strong[Lower] #symbol("A")] \
 #upper[my #html.strong[Upper] #symbol("a")] \
 
->>>>>>> f8dd9e77
 --- upper-bad-type ---
 // Error: 8-9 expected string or content, found integer
 #upper(1)