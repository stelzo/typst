// Test citations and bibliographies.

--- bibliography-basic render html pdftags ---
#show: it => context { set page(width: 200pt) if target() == "paged"; it }

= Details
See also @arrgh #cite(<distress>, supplement: [p.~22]), @arrgh[p.~4], and @distress[p.~5].
#bibliography("/assets/bib/works.bib")

--- bibliography-no-title render html ---
@distress
#bibliography("/assets/bib/works.bib", title: none)

--- bibliography-custom-title render html ---
@distress
#bibliography("/assets/bib/works.bib", title: [My References])

--- bibliography-before-content ---
// Test unconventional order.
#set page(width: 200pt)
#bibliography(
  "/assets/bib/works.bib",
  title: [Works to be cited],
  style: "chicago-author-date",
)
#line(length: 100%)

As described by #cite(<netwok>, form: "prose"),
the net-work is a creature of its own.
This is close to piratery! @arrgh
And quark! @quark

--- bibliography-multiple-files render html ---
#show: it => context { set page(width: 200pt) if target() == "paged"; it }

#set heading(numbering: "1.")
#show bibliography: set heading(numbering: "1.")

= Multiple Bibs
Now we have multiple bibliographies containing @glacier-melt @keshav2007read
#bibliography(("/assets/bib/works.bib", "/assets/bib/works_too.bib"))

--- bibliography-duplicate-key ---
// Error: 15-65 duplicate bibliography keys: netwok, issue201, arrgh, quark, distress, glacier-melt, tolkien54, DBLP:books/lib/Knuth86a, sharing, restful, mcintosh_anxiety, psychology25
#bibliography(("/assets/bib/works.bib", "/assets/bib/works.bib"))

--- bibliography-ordering ---
#set page(width: 300pt)

@mcintosh_anxiety
@psychology25

#bibliography("/assets/bib/works.bib")

--- bibliography-full ---
#set page(paper: "a6", height: auto)
#bibliography("/assets/bib/works_too.bib", full: true)

--- bibliography-math ---
#set page(width: 200pt)

@Zee04
#bibliography("/assets/bib/works_too.bib", style: "mla")

--- bibliography-grid-par ---
// Ensure that a grid-based bibliography does not produce paragraphs.
#show par: highlight

@Zee04
@keshav2007read

#bibliography("/assets/bib/works_too.bib")

--- bibliography-indent-par ---
// Ensure that an indent-based bibliography does not produce paragraphs.
#show par: highlight

@Zee04
@keshav2007read

#bibliography("/assets/bib/works_too.bib", style: "mla")

<<<<<<< HEAD
=======
--- bibliography-style-not-suitable ---
// Error: 2-62 CSL style "Alphanumeric" is not suitable for bibliographies
#bibliography("/assets/bib/works.bib", style: "alphanumeric")

--- bibliography-empty-key ---
#let src = ```yaml
"":
  type: Book
```
// Error: 15-30 bibliography contains entry with empty key
#bibliography(bytes(src.text))

>>>>>>> f8dd9e77
--- issue-4618-bibliography-set-heading-level ---
// Test that the bibliography block's heading is set to 2 by the show rule,
// and therefore should be rendered like a level-2 heading. Notably, this
// bibliography heading should not be underlined.
#show heading.where(level: 1): it => [ #underline(it.body) ]
#show bibliography: set heading(level: 2)

= Level 1
== Level 2
@Zee04

#bibliography("/assets/bib/works_too.bib")

--- bibliography-chicago-fullnotes-warning ---
// Test warning for deprecated alias.
// Warning: 47-66 style "chicago-fullnotes" has been deprecated in favor of "chicago-notes"
#bibliography("/assets/bib/works.bib", style: "chicago-fullnotes", title: none)

--- bibliography-modern-humanities-research-association-warning ---
// Test warning for deprecated alias.
// Warning: 47-87 style "modern-humanities-research-association" has been deprecated in favor of "modern-humanities-research-association-notes"
#bibliography("/assets/bib/works.bib", style: "modern-humanities-research-association", title: none)

--- bibliography-csl-display render html ---
// Test a combination of CSL `display` attributes. Most of the display
// attributes are barely used by any styles, so we have a custom style here.

#let style = ```csl
  <?xml version="1.0" encoding="utf-8"?>
  <style xmlns="http://purl.org/net/xbiblio/csl" class="in-text" version="1.0">
    <info>
      <title>Test</title>
      <id>test</id>
    </info>
    <citation collapse="citation-number">
      <layout>
        <text variable="citation-number"/>
      </layout>
    </citation>
    <bibliography>
      <layout>
        <text variable="title" font-style="italic" />
        <text variable="citation-number" display="left-margin" prefix="|" suffix="|" />
        <group display="indent">
          <text term="by" suffix=" " />
          <!-- This left-margin attribute is ignored because it is in a container. -->
          <names variable="author" display="left-margin" />
        </group>
        <group display="block" prefix="(" suffix=")">
          <text term="edition" suffix=" " text-case="capitalize-first" />
          <date variable="issued"><date-part name="year"/></date>
        </group>
      </layout>
    </bibliography>
  </style>
```

#let bib = ```bib
  @article{entry1,
    title={Title 1},
    author={Author 1},
    year={2021},
  }
```

#bibliography(
  bytes(bib.text),
  style: bytes(style.text),
  title: none,
  full: true,
)<|MERGE_RESOLUTION|>--- conflicted
+++ resolved
@@ -1,7 +1,10 @@
 // Test citations and bibliographies.
 
 --- bibliography-basic render html pdftags ---
-#show: it => context { set page(width: 200pt) if target() == "paged"; it }
+#show: it => context {
+  set page(width: 200pt) if target() == "paged"
+  it
+}
 
 = Details
 See also @arrgh #cite(<distress>, supplement: [p.~22]), @arrgh[p.~4], and @distress[p.~5].
@@ -31,7 +34,10 @@
 And quark! @quark
 
 --- bibliography-multiple-files render html ---
-#show: it => context { set page(width: 200pt) if target() == "paged"; it }
+#show: it => context {
+  set page(width: 200pt) if target() == "paged"
+  it
+}
 
 #set heading(numbering: "1.")
 #show bibliography: set heading(numbering: "1.")
@@ -80,8 +86,6 @@
 
 #bibliography("/assets/bib/works_too.bib", style: "mla")
 
-<<<<<<< HEAD
-=======
 --- bibliography-style-not-suitable ---
 // Error: 2-62 CSL style "Alphanumeric" is not suitable for bibliographies
 #bibliography("/assets/bib/works.bib", style: "alphanumeric")
@@ -94,7 +98,6 @@
 // Error: 15-30 bibliography contains entry with empty key
 #bibliography(bytes(src.text))
 
->>>>>>> f8dd9e77
 --- issue-4618-bibliography-set-heading-level ---
 // Test that the bibliography block's heading is set to 2 by the show rule,
 // and therefore should be rendered like a level-2 heading. Notably, this
