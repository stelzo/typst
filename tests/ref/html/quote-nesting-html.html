<!DOCTYPE html>
<html>
  <head>
    <meta charset="utf-8">
    <meta name="viewport" content="width=device-width, initial-scale=1">
  </head>
  <body>
<<<<<<< HEAD
    <p>When you said that “he surely meant that ‘she intended to say “I'm sorry”’”, I was quite confused.</p>
=======
    <p>When you said that “he surely meant that ‘she intended to say “I’m sorry”’”, I was quite confused.</p>
>>>>>>> f8dd9e77
  </body>
</html><|MERGE_RESOLUTION|>--- conflicted
+++ resolved
@@ -1,14 +1,13 @@
 <!DOCTYPE html>
 <html>
-  <head>
-    <meta charset="utf-8">
-    <meta name="viewport" content="width=device-width, initial-scale=1">
-  </head>
-  <body>
-<<<<<<< HEAD
-    <p>When you said that “he surely meant that ‘she intended to say “I'm sorry”’”, I was quite confused.</p>
-=======
-    <p>When you said that “he surely meant that ‘she intended to say “I’m sorry”’”, I was quite confused.</p>
->>>>>>> f8dd9e77
-  </body>
+
+<head>
+  <meta charset="utf-8">
+  <meta name="viewport" content="width=device-width, initial-scale=1">
+</head>
+
+<body>
+  <p>When you said that “he surely meant that ‘she intended to say “I’m sorry”’”, I was quite confused.</p>
+</body>
+
 </html>