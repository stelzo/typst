use std::borrow::Cow;
use std::fs;
use std::io::Write;
use std::path::{Path, PathBuf};
use std::str::FromStr;
use std::sync::OnceLock;

use comemo::Tracked;
use parking_lot::Mutex;
use rustc_hash::FxHashMap;
use typst::diag::{At, FileError, FileResult, SourceResult, StrResult, bail};
use typst::engine::Engine;
use typst::foundations::{
    Array, Bytes, Context, Datetime, IntoValue, NoneValue, Repr, Smart, Value, func,
};
use typst::layout::{Abs, Margin, PageElem};
use typst::model::{Numbering, NumberingPattern};
use typst::syntax::{FileId, Source, Span};
use typst::text::{Font, FontBook, TextElem, TextSize};
use typst::utils::{LazyHash, singleton};
use typst::visualize::Color;
use typst::{Feature, Library, LibraryExt, World};
use typst_syntax::Lines;

/// A world that provides access to the tests environment.
#[derive(Clone)]
pub struct TestWorld {
    main: Source,
    base: &'static TestBase,
}

impl TestWorld {
    /// Create a new world for a single test.
    ///
    /// This is cheap because the shared base for all test runs is lazily
    /// initialized just once.
    pub fn new(source: Source) -> Self {
        Self {
            main: source,
            base: singleton!(TestBase, TestBase::default()),
        }
    }
}

impl World for TestWorld {
    fn library(&self) -> &LazyHash<Library> {
        &self.base.library
    }

    fn book(&self) -> &LazyHash<FontBook> {
        &self.base.book
    }

    fn main(&self) -> FileId {
        self.main.id()
    }

    fn source(&self, id: FileId) -> FileResult<Source> {
        if id == self.main.id() {
            Ok(self.main.clone())
        } else {
            self.slot(id, FileSlot::source)
        }
    }

    fn file(&self, id: FileId) -> FileResult<Bytes> {
        self.slot(id, FileSlot::file)
    }

    fn font(&self, index: usize) -> Option<Font> {
        self.base.fonts.get(index).cloned()
    }

    fn today(&self, _: Option<i64>) -> Option<Datetime> {
        Some(Datetime::from_ymd(1970, 1, 1).unwrap())
    }
}

impl TestWorld {
    /// Access the canonical slot for the given file id.
    fn slot<F, T>(&self, id: FileId, f: F) -> T
    where
        F: FnOnce(&mut FileSlot) -> T,
    {
        let mut map = self.base.slots.lock();
        f(map.entry(id).or_insert_with(|| FileSlot::new(id)))
    }

    /// Lookup line metadata for a file by id.
    #[track_caller]
    pub(crate) fn lookup(&self, id: FileId) -> Lines<String> {
        self.slot(id, |slot| {
            if let Some(source) = slot.source.get() {
                let source = source.as_ref().expect("file is not valid");
                source.lines().clone()
            } else if let Some(bytes) = slot.file.get() {
                let bytes = bytes.as_ref().expect("file is not valid");
                Lines::try_from(bytes).expect("file is not valid utf-8")
            } else {
                panic!("file id does not point to any source file");
            }
        })
    }
}

/// Shared foundation of all test worlds.
struct TestBase {
    library: LazyHash<Library>,
    book: LazyHash<FontBook>,
    fonts: Vec<Font>,
    slots: Mutex<FxHashMap<FileId, FileSlot>>,
}

impl Default for TestBase {
    fn default() -> Self {
        let fonts: Vec<_> = typst_assets::fonts()
            .chain(typst_dev_assets::fonts())
            .flat_map(|data| Font::iter(Bytes::new(data)))
            .collect();

        Self {
            library: LazyHash::new(library()),
            book: LazyHash::new(FontBook::from_fonts(&fonts)),
            fonts,
            slots: Mutex::new(FxHashMap::default()),
        }
    }
}

/// Holds the processed data for a file ID.
#[derive(Clone)]
struct FileSlot {
    id: FileId,
    source: OnceLock<FileResult<Source>>,
    file: OnceLock<FileResult<Bytes>>,
}

impl FileSlot {
    /// Create a new file slot.
    fn new(id: FileId) -> Self {
        Self { id, file: OnceLock::new(), source: OnceLock::new() }
    }

    /// Retrieve the source for this file.
    fn source(&mut self) -> FileResult<Source> {
        self.source
            .get_or_init(|| {
                let buf = read(&system_path(self.id)?)?;
                let text = String::from_utf8(buf.into_owned())?;
                Ok(Source::new(self.id, text))
            })
            .clone()
    }

    /// Retrieve the file's bytes.
    fn file(&mut self) -> FileResult<Bytes> {
        self.file
            .get_or_init(|| {
                read(&system_path(self.id)?).map(|cow| match cow {
                    Cow::Owned(buf) => Bytes::new(buf),
                    Cow::Borrowed(buf) => Bytes::new(buf),
                })
            })
            .clone()
    }
}

/// The file system path for a file ID.
pub(crate) fn system_path(id: FileId) -> FileResult<PathBuf> {
    let root: PathBuf = match id.package() {
        Some(spec) => format!("tests/packages/{}-{}", spec.name, spec.version).into(),
        None => PathBuf::new(),
    };

    id.vpath().resolve(&root).ok_or(FileError::AccessDenied)
}

/// Read a file.
pub(crate) fn read(path: &Path) -> FileResult<Cow<'static, [u8]>> {
    // Resolve asset.
    if let Ok(suffix) = path.strip_prefix("assets/") {
        return typst_dev_assets::get(&suffix.to_string_lossy())
            .map(Cow::Borrowed)
            .ok_or_else(|| FileError::NotFound(path.into()));
    }

    let f = |e| FileError::from_io(e, path);
    if fs::metadata(path).map_err(f)?.is_dir() {
        Err(FileError::IsDirectory)
    } else {
        fs::read(path).map(Cow::Owned).map_err(f)
    }
}

/// The extended standard library for testing.
fn library() -> Library {
    // Set page width to 120pt with 10pt margins, so that the inner page is
    // exactly 100pt wide. Page height is unbounded and font size is 10pt so
    // that it multiplies to nice round numbers.
    let mut lib = Library::builder()
        .with_features([Feature::Html, Feature::A11yExtras].into_iter().collect())
        .build();

    // Hook up helpers into the global scope.
    lib.global.scope_mut().define_func::<test>();
    lib.global.scope_mut().define_func::<test_repr>();
    lib.global.scope_mut().define_func::<print>();
    lib.global.scope_mut().define_func::<lines>();
    lib.global
        .scope_mut()
        .define("conifer", Color::from_u8(0x9f, 0xEB, 0x52, 0xFF));
    lib.global
        .scope_mut()
        .define("forest", Color::from_u8(0x43, 0xA1, 0x27, 0xFF));

    // Hook up default styles.
    lib.styles.set(PageElem::width, Smart::Custom(Abs::pt(120.0).into()));
    lib.styles.set(PageElem::height, Smart::Auto);
    lib.styles
        .set(PageElem::margin, Margin::splat(Some(Smart::Custom(Abs::pt(10.0).into()))));
    lib.styles.set(TextElem::size, TextSize(Abs::pt(10.0).into()));

    lib
}

#[func]
fn test(lhs: Value, rhs: Value) -> StrResult<NoneValue> {
    if lhs != rhs {
        bail!("Assertion failed: {} != {}", lhs.repr(), rhs.repr());
    }
    Ok(NoneValue)
}

#[func]
fn test_repr(lhs: Value, rhs: Value) -> StrResult<NoneValue> {
    if lhs.repr() != rhs.repr() {
        bail!("Assertion failed: {} != {}", lhs.repr(), rhs.repr());
    }
    Ok(NoneValue)
}

#[func]
fn print(#[variadic] values: Vec<Value>) -> NoneValue {
    let mut out = std::io::stdout().lock();
    write!(out, "> ").unwrap();
    for (i, value) in values.into_iter().enumerate() {
        if i > 0 {
            write!(out, ", ").unwrap();
        }
        write!(out, "{value:?}").unwrap();
    }
    writeln!(out).unwrap();
    NoneValue
}

/// Generates `count` lines of text based on the numbering.
#[func]
fn lines(
    engine: &mut Engine,
    context: Tracked<Context>,
    span: Span,
    count: u64,
    #[default(Numbering::Pattern(NumberingPattern::from_str("A").unwrap()))]
    numbering: Numbering,
) -> SourceResult<Value> {
    (1..=count)
        .map(|n| numbering.apply(engine, context, &[n]))
        .collect::<SourceResult<Array>>()?
<<<<<<< HEAD
        .join(engine, span, Some('\n'.into_value()), None)
=======
        .join(Some('\n'.into_value()), None, None)
>>>>>>> f8dd9e77
        .at(span)
}<|MERGE_RESOLUTION|>--- conflicted
+++ resolved
@@ -266,10 +266,6 @@
     (1..=count)
         .map(|n| numbering.apply(engine, context, &[n]))
         .collect::<SourceResult<Array>>()?
-<<<<<<< HEAD
-        .join(engine, span, Some('\n'.into_value()), None)
-=======
         .join(Some('\n'.into_value()), None, None)
->>>>>>> f8dd9e77
         .at(span)
 }