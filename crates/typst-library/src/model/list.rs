--- conflicted
+++ resolved
@@ -6,14 +6,8 @@
     Array, Content, Context, Depth, Func, NativeElement, Packed, Smart, StyleChain,
     Styles, Value, cast, elem, scope,
 };
-<<<<<<< HEAD
-use crate::html::{tag, HtmlElem};
-use crate::layout::{BlockElem, Em, Length, VElem};
-use crate::model::{ParElem, ParbreakElem};
-=======
 use crate::introspection::{Locatable, Tagged};
 use crate::layout::{Em, Length};
->>>>>>> f8dd9e77
 use crate::text::TextElem;
 
 /// A bullet list.
@@ -141,46 +135,6 @@
     type ListItem;
 }
 
-<<<<<<< HEAD
-impl Show for Packed<ListElem> {
-    fn show(&self, engine: &mut Engine, styles: StyleChain) -> SourceResult<Content> {
-        let tight = self.tight(styles);
-
-        if TargetElem::target_in(styles).is_html() {
-            return Ok(HtmlElem::new(tag::ul)
-                .with_body(Some(Content::sequence(self.children.iter().map(|item| {
-                    // Text in wide lists shall always turn into paragraphs.
-                    let mut body = item.body.clone();
-                    if !tight {
-                        body += ParbreakElem::shared();
-                    }
-                    HtmlElem::new(tag::li)
-                        .with_body(Some(body))
-                        .pack()
-                        .spanned(item.span())
-                }))))
-                .pack()
-                .spanned(self.span()));
-        }
-
-        let mut realized =
-            BlockElem::multi_layouter(self.clone(), engine.routines.layout_list)
-                .pack()
-                .spanned(self.span());
-
-        if tight {
-            let leading = ParElem::leading_in(styles);
-            let spacing =
-                VElem::new(leading.into()).with_weak(true).with_attach(true).pack();
-            realized = spacing + realized;
-        }
-
-        Ok(realized)
-    }
-}
-
-=======
->>>>>>> f8dd9e77
 /// A bullet list item.
 #[elem(name = "item", title = "Bullet List Item", Tagged)]
 pub struct ListItem {
