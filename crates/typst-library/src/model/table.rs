use std::num::{NonZeroU32, NonZeroUsize};
use std::sync::Arc;

use ecow::EcoString;
use typst_utils::NonZeroExt;

use crate::diag::{HintedStrResult, HintedString, SourceResult, bail};
use crate::engine::Engine;
use crate::foundations::{
    Content, Packed, Smart, StyleChain, Synthesize, cast, elem, scope,
};
<<<<<<< HEAD
use crate::html::{attr, tag, HtmlAttrs, HtmlElem, HtmlTag};
use crate::introspection::Locator;
use crate::layout::grid::resolve::{table_to_cellgrid, Cell, CellGrid, Entry};
=======
use crate::introspection::{Locatable, Tagged};
use crate::layout::resolve::{CellGrid, table_to_cellgrid};
>>>>>>> f8dd9e77
use crate::layout::{
    Abs, Alignment, Celled, GridCell, GridFooter, GridHLine, GridHeader, GridVLine,
    Length, OuterHAlignment, OuterVAlignment, Rel, Sides, TrackSizings,
};
use crate::model::Figurable;
use crate::pdf::TableCellKind;
use crate::text::LocalName;
use crate::visualize::{Paint, Stroke};

/// A table of items.
///
/// Tables are used to arrange content in cells. Cells can contain arbitrary
/// content, including multiple paragraphs and are specified in row-major order.
/// For a hands-on explanation of all the ways you can use and customize tables
/// in Typst, check out the [Table Guide]($guides/tables).
///
/// Because tables are just grids with different defaults for some cell
/// properties (notably `stroke` and `inset`), refer to the [grid
/// documentation]($grid/#track-size) for more information on how to size the
/// table tracks and specify the cell appearance properties.
///
/// If you are unsure whether you should be using a table or a grid, consider
/// whether the content you are arranging semantically belongs together as a set
/// of related data points or similar or whether you are just want to enhance
/// your presentation by arranging unrelated content in a grid. In the former
/// case, a table is the right choice, while in the latter case, a grid is more
/// appropriate. Furthermore, Assistive Technology (AT) like screen readers will
/// announce content in a `table` as tabular while a grid's content will be
/// announced no different than multiple content blocks in the document flow. AT
/// users will be able to navigate tables two-dimensionally by cell.
///
/// Note that, to override a particular cell's properties or apply show rules on
/// table cells, you can use the [`table.cell`] element. See its documentation
/// for more information.
///
/// Although the `table` and the `grid` share most properties, set and show
/// rules on one of them do not affect the other. Locating most of your styling
/// in set and show rules is recommended, as it keeps the table's actual usages
/// clean and easy to read. It also allows you to easily change the appearance
/// of all tables in one place.
///
/// To give a table a caption and make it [referenceable]($ref), put it into a
/// [figure].
///
/// # Example
///
/// The example below demonstrates some of the most common table options.
/// ```example
/// #table(
///   columns: (1fr, auto, auto),
///   inset: 10pt,
///   align: horizon,
///   table.header(
///     [], [*Volume*], [*Parameters*],
///   ),
///   image("cylinder.svg"),
///   $ pi h (D^2 - d^2) / 4 $,
///   [
///     $h$: height \
///     $D$: outer radius \
///     $d$: inner radius
///   ],
///   image("tetrahedron.svg"),
///   $ sqrt(2) / 12 a^3 $,
///   [$a$: edge length]
/// )
/// ```
///
/// Much like with grids, you can use [`table.cell`] to customize the appearance
/// and the position of each cell.
///
/// ```example
/// >>> #set page(width: auto)
/// >>> #set text(font: "IBM Plex Sans")
/// >>> #let gray = rgb("#565565")
/// >>>
/// #set table(
///   stroke: none,
///   gutter: 0.2em,
///   fill: (x, y) =>
///     if x == 0 or y == 0 { gray },
///   inset: (right: 1.5em),
/// )
///
/// #show table.cell: it => {
///   if it.x == 0 or it.y == 0 {
///     set text(white)
///     strong(it)
///   } else if it.body == [] {
///     // Replace empty cells with 'N/A'
///     pad(..it.inset)[_N/A_]
///   } else {
///     it
///   }
/// }
///
/// #let a = table.cell(
///   fill: green.lighten(60%),
/// )[A]
/// #let b = table.cell(
///   fill: aqua.lighten(60%),
/// )[B]
///
/// #table(
///   columns: 4,
///   [], [Exam 1], [Exam 2], [Exam 3],
///
///   [John], [], a, [],
///   [Mary], [], a, a,
///   [Robert], b, a, b,
/// )
/// ```
///
/// # Accessibility
/// Tables are challenging to consume for users of Assistive Technology (AT). To
/// make the life of AT users easier, we strongly recommend that you use
/// [`table.header`] and [`table.footer`] to mark the header and footer sections
/// of your table. This will allow AT to announce the column labels for each
/// cell.
///
/// Because navigating a table by cell is more cumbersome than reading it
/// visually, you should consider making the core information in your table
/// available as text as well. You can do this by wrapping your table in a
/// [figure] and using its caption to summarize the table's content.
#[elem(scope, Locatable, Tagged, Synthesize, LocalName, Figurable)]
pub struct TableElem {
    /// The column sizes. See the [grid documentation]($grid/#track-size) for
    /// more information on track sizing.
    pub columns: TrackSizings,

    /// The row sizes. See the [grid documentation]($grid/#track-size) for more
    /// information on track sizing.
    pub rows: TrackSizings,

    /// The gaps between rows and columns. This is a shorthand for setting
    /// `column-gutter` and `row-gutter` to the same value. See the [grid
    /// documentation]($grid.gutter) for more information on gutters.
    #[external]
    pub gutter: TrackSizings,

    /// The gaps between columns. Takes precedence over `gutter`. See the
    /// [grid documentation]($grid.gutter) for more information on gutters.
    #[parse(
        let gutter = args.named("gutter")?;
        args.named("column-gutter")?.or_else(|| gutter.clone())
    )]
    pub column_gutter: TrackSizings,

    /// The gaps between rows. Takes precedence over `gutter`. See the
    /// [grid documentation]($grid.gutter) for more information on gutters.
    #[parse(args.named("row-gutter")?.or_else(|| gutter.clone()))]
    pub row_gutter: TrackSizings,

    /// How much to pad the cells' content.
    ///
    /// To specify the same inset for all cells, use a single length for all
    /// sides, or a dictionary of lengths for individual sides. See the
    /// [box's documentation]($box.inset) for more details.
    ///
    /// To specify a varying inset for different cells, you can:
    /// - use a single, uniform inset for all cells
    /// - use an array of insets for each column
    /// - use a function that maps a cell's X/Y position (both starting from
    ///   zero) to its inset
    ///
    /// See the [grid documentation]($grid/#styling) for more details.
    ///
    /// ```example
    /// #table(
    ///   columns: 2,
    ///   inset: 10pt,
    ///   [Hello],
    ///   [World],
    /// )
    ///
    /// #table(
    ///   columns: 2,
    ///   inset: (x: 20pt, y: 10pt),
    ///   [Hello],
    ///   [World],
    /// )
    /// ```
    #[fold]
    #[default(Celled::Value(Sides::splat(Some(Abs::pt(5.0).into()))))]
    pub inset: Celled<Sides<Option<Rel<Length>>>>,

    /// How to align the cells' content.
    ///
    /// If set to `{auto}`, the outer alignment is used.
    ///
    /// You can specify the alignment in any of the following fashions:
    /// - use a single alignment for all cells
    /// - use an array of alignments corresponding to each column
    /// - use a function that maps a cell's X/Y position (both starting from
    ///   zero) to its alignment
    ///
    /// See the [Table Guide]($guides/tables/#alignment) for details.
    ///
    /// ```example
    /// #table(
    ///   columns: 3,
    ///   align: (left, center, right),
    ///   [Hello], [Hello], [Hello],
    ///   [A], [B], [C],
    /// )
    /// ```
    pub align: Celled<Smart<Alignment>>,

    /// How to fill the cells.
    ///
    /// This can be:
    /// - a single fill for all cells
    /// - an array of fill corresponding to each column
    /// - a function that maps a cell's position to its fill
    ///
    /// Most notably, arrays and functions are useful for creating striped
    /// tables. See the [Table Guide]($guides/tables/#fills) for more
    /// details.
    ///
    /// ```example
    /// #table(
    ///   fill: (x, _) =>
    ///     if calc.odd(x) { luma(240) }
    ///     else { white },
    ///   align: (x, y) =>
    ///     if y == 0 { center }
    ///     else if x == 0 { left }
    ///     else { right },
    ///   columns: 4,
    ///   [], [*Q1*], [*Q2*], [*Q3*],
    ///   [Revenue:], [1000 €], [2000 €], [3000 €],
    ///   [Expenses:], [500 €], [1000 €], [1500 €],
    ///   [Profit:], [500 €], [1000 €], [1500 €],
    /// )
    /// ```
    pub fill: Celled<Option<Paint>>,

    /// How to [stroke] the cells.
    ///
    /// Strokes can be disabled by setting this to `{none}`.
    ///
    /// If it is necessary to place lines which can cross spacing between cells
    /// produced by the [`gutter`]($table.gutter) option, or to override the
    /// stroke between multiple specific cells, consider specifying one or more
    /// of [`table.hline`] and [`table.vline`] alongside your table cells.
    ///
    /// To specify the same stroke for all cells, use a single [stroke] for all
    /// sides, or a dictionary of [strokes]($stroke) for individual sides. See
    /// the [rectangle's documentation]($rect.stroke) for more details.
    ///
    /// To specify varying strokes for different cells, you can:
    /// - use a single stroke for all cells
    /// - use an array of strokes corresponding to each column
    /// - use a function that maps a cell's position to its stroke
    ///
    /// See the [Table Guide]($guides/tables/#strokes) for more details.
    #[fold]
    #[default(Celled::Value(Sides::splat(Some(Some(Arc::new(Stroke::default()))))))]
    pub stroke: Celled<Sides<Option<Option<Arc<Stroke>>>>>,

    /// A summary of the purpose and structure of complex tables.
    ///
    /// See the [`crate::pdf::accessibility::table_summary`] function for more
    /// information.
    #[internal]
    #[parse(None)]
    pub summary: Option<EcoString>,

    #[internal]
    #[synthesized]
    pub grid: Arc<CellGrid>,

    /// The contents of the table cells, plus any extra table lines specified
    /// with the [`table.hline`] and [`table.vline`] elements.
    #[variadic]
    pub children: Vec<TableChild>,
}

#[scope]
impl TableElem {
    #[elem]
    type TableCell;

    #[elem]
    type TableHLine;

    #[elem]
    type TableVLine;

    #[elem]
    type TableHeader;

    #[elem]
    type TableFooter;
}

<<<<<<< HEAD
fn show_cell_html(tag: HtmlTag, cell: &Cell, styles: StyleChain) -> Content {
    let cell = cell.body.clone();
    let Some(cell) = cell.to_packed::<TableCell>() else { return cell };
    let mut attrs = HtmlAttrs::default();
    let span = |n: NonZeroUsize| (n != NonZeroUsize::MIN).then(|| n.to_string());
    if let Some(colspan) = span(cell.colspan(styles)) {
        attrs.push(attr::colspan, colspan);
    }
    if let Some(rowspan) = span(cell.rowspan(styles)) {
        attrs.push(attr::rowspan, rowspan);
    }
    HtmlElem::new(tag)
        .with_body(Some(cell.body.clone()))
        .with_attrs(attrs)
        .pack()
        .spanned(cell.span())
}

fn show_cellgrid_html(grid: CellGrid, styles: StyleChain) -> Content {
    let elem = |tag, body| HtmlElem::new(tag).with_body(Some(body)).pack();
    let mut rows: Vec<_> = grid.entries.chunks(grid.non_gutter_column_count()).collect();

    let tr = |tag, row: &[Entry]| {
        let row = row
            .iter()
            .flat_map(|entry| entry.as_cell())
            .map(|cell| show_cell_html(tag, cell, styles));
        elem(tag::tr, Content::sequence(row))
    };

    let footer = grid.footer.map(|ft| {
        let rows = rows.drain(ft.unwrap().start..);
        elem(tag::tfoot, Content::sequence(rows.map(|row| tr(tag::td, row))))
    });
    let header = grid.header.map(|hd| {
        let rows = rows.drain(..hd.unwrap().end);
        elem(tag::thead, Content::sequence(rows.map(|row| tr(tag::th, row))))
    });

    let mut body = Content::sequence(rows.into_iter().map(|row| tr(tag::td, row)));
    if header.is_some() || footer.is_some() {
        body = elem(tag::tbody, body);
    }

    let content = header.into_iter().chain(core::iter::once(body)).chain(footer);
    elem(tag::table, Content::sequence(content))
}

impl Show for Packed<TableElem> {
    fn show(&self, engine: &mut Engine, styles: StyleChain) -> SourceResult<Content> {
        Ok(if TargetElem::target_in(styles).is_html() {
            // TODO: This is a hack, it is not clear whether the locator is actually used by HTML.
            // How can we find out whether locator is actually used?
            let locator = Locator::root();
            show_cellgrid_html(table_to_cellgrid(self, engine, locator, styles)?, styles)
        } else {
            BlockElem::multi_layouter(self.clone(), engine.routines.layout_table).pack()
        }
        .spanned(self.span()))
=======
impl Synthesize for Packed<TableElem> {
    fn synthesize(
        &mut self,
        engine: &mut Engine,
        styles: StyleChain,
    ) -> SourceResult<()> {
        let grid = table_to_cellgrid(self, engine, styles)?;
        self.grid = Some(Arc::new(grid));
        Ok(())
>>>>>>> f8dd9e77
    }
}

impl LocalName for Packed<TableElem> {
    const KEY: &'static str = "table";
}

impl Figurable for Packed<TableElem> {}

cast! {
    TableElem,
    v: Content => v.unpack::<Self>().map_err(|_| "expected table")?,
}

/// Any child of a table element.
#[derive(Debug, Clone, PartialEq, Hash)]
pub enum TableChild {
    Header(Packed<TableHeader>),
    Footer(Packed<TableFooter>),
    Item(TableItem),
}

cast! {
    TableChild,
    self => match self {
        Self::Header(header) => header.into_value(),
        Self::Footer(footer) => footer.into_value(),
        Self::Item(item) => item.into_value(),
    },
    v: Content => {
        v.try_into()?
    },
}

impl TryFrom<Content> for TableChild {
    type Error = HintedString;

    fn try_from(value: Content) -> HintedStrResult<Self> {
        if value.is::<GridHeader>() {
            bail!(
                "cannot use `grid.header` as a table header";
                hint: "use `table.header` instead"
            )
        }
        if value.is::<GridFooter>() {
            bail!(
                "cannot use `grid.footer` as a table footer";
                hint: "use `table.footer` instead"
            )
        }

        value
            .into_packed::<TableHeader>()
            .map(Self::Header)
            .or_else(|value| value.into_packed::<TableFooter>().map(Self::Footer))
            .or_else(|value| TableItem::try_from(value).map(Self::Item))
    }
}

/// A table item, which is the basic unit of table specification.
#[derive(Debug, Clone, PartialEq, Hash)]
pub enum TableItem {
    HLine(Packed<TableHLine>),
    VLine(Packed<TableVLine>),
    Cell(Packed<TableCell>),
}

cast! {
    TableItem,
    self => match self {
        Self::HLine(hline) => hline.into_value(),
        Self::VLine(vline) => vline.into_value(),
        Self::Cell(cell) => cell.into_value(),
    },
    v: Content => {
        v.try_into()?
    },
}

impl TryFrom<Content> for TableItem {
    type Error = HintedString;

    fn try_from(value: Content) -> HintedStrResult<Self> {
        if value.is::<GridHeader>() {
            bail!("cannot place a grid header within another header or footer");
        }
        if value.is::<TableHeader>() {
            bail!("cannot place a table header within another header or footer");
        }
        if value.is::<GridFooter>() {
            bail!("cannot place a grid footer within another footer or header");
        }
        if value.is::<TableFooter>() {
            bail!("cannot place a table footer within another footer or header");
        }
        if value.is::<GridCell>() {
            bail!(
                "cannot use `grid.cell` as a table cell";
                hint: "use `table.cell` instead"
            );
        }
        if value.is::<GridHLine>() {
            bail!(
                "cannot use `grid.hline` as a table line";
                hint: "use `table.hline` instead"
            );
        }
        if value.is::<GridVLine>() {
            bail!(
                "cannot use `grid.vline` as a table line";
                hint: "use `table.vline` instead"
            );
        }

        Ok(value
            .into_packed::<TableHLine>()
            .map(Self::HLine)
            .or_else(|value| value.into_packed::<TableVLine>().map(Self::VLine))
            .or_else(|value| value.into_packed::<TableCell>().map(Self::Cell))
            .unwrap_or_else(|value| {
                let span = value.span();
                Self::Cell(Packed::new(TableCell::new(value)).spanned(span))
            }))
    }
}

/// A repeatable table header.
///
/// You should wrap your tables' heading rows in this function even if you do
/// not plan to wrap your table across pages because Typst uses this function to
/// attach accessibility metadata to tables and ensure [Universal
/// Access]($guides/accessibility/#basics) to your document.
///
/// You can use the `repeat` parameter to control whether your table's header
/// will be repeated across pages.
///
/// Currently, this function is unsuitable for creating a header column or
/// single header cells. Either use regular cells, or, if you are exporting a
/// PDF, you can also use the [`pdf.header-cell`] function to mark a cell as a
/// header cell. Likewise, you can use [`pdf.data-cell`] to mark cells in this
/// function as data cells. Note that these functions are not final and thus
/// only available when you enable the `a11y-extras` feature (see the [PDF
/// module documentation]($pdf) for details).
///
/// ```example
/// #set page(height: 11.5em)
/// #set table(
///   fill: (x, y) =>
///     if x == 0 or y == 0 {
///       gray.lighten(40%)
///     },
///   align: right,
/// )
///
/// #show table.cell.where(x: 0): strong
/// #show table.cell.where(y: 0): strong
///
/// #table(
///   columns: 4,
///   table.header(
///     [], [Blue chip],
///     [Fresh IPO], [Penny st'k],
///   ),
///   table.cell(
///     rowspan: 6,
///     align: horizon,
///     rotate(-90deg, reflow: true)[
///       *USD / day*
///     ],
///   ),
///   [0.20], [104], [5],
///   [3.17], [108], [4],
///   [1.59], [84],  [1],
///   [0.26], [98],  [15],
///   [0.01], [195], [4],
///   [7.34], [57],  [2],
/// )
/// ```
#[elem(name = "header", title = "Table Header")]
pub struct TableHeader {
    /// Whether this header should be repeated across pages.
    #[default(true)]
    pub repeat: bool,

    /// The level of the header. Must not be zero.
    ///
    /// This allows repeating multiple headers at once. Headers with different
    /// levels can repeat together, as long as they have ascending levels.
    ///
    /// Notably, when a header with a lower level starts repeating, all higher
    /// or equal level headers stop repeating (they are "replaced" by the new
    /// header).
    #[default(NonZeroU32::ONE)]
    pub level: NonZeroU32,

    /// The cells and lines within the header.
    #[variadic]
    pub children: Vec<TableItem>,
}

/// A repeatable table footer.
///
/// Just like the [`table.header`] element, the footer can repeat itself on
/// every page of the table. This is useful for improving legibility by adding
/// the column labels in both the header and footer of a large table, totals, or
/// other information that should be visible on every page.
///
/// No other table cells may be placed after the footer.
#[elem(name = "footer", title = "Table Footer")]
pub struct TableFooter {
    /// Whether this footer should be repeated across pages.
    #[default(true)]
    pub repeat: bool,

    /// The cells and lines within the footer.
    #[variadic]
    pub children: Vec<TableItem>,
}

/// A horizontal line in the table.
///
/// Overrides any per-cell stroke, including stroke specified through the
/// table's `stroke` field. Can cross spacing between cells created through the
/// table's [`column-gutter`]($table.column-gutter) option.
///
/// Use this function instead of the table's `stroke` field if you want to
/// manually place a horizontal line at a specific position in a single table.
/// Consider using [table's `stroke`]($table.stroke) field or [`table.cell`'s
/// `stroke`]($table.cell.stroke) field instead if the line you want to place is
/// part of all your tables' designs.
///
/// ```example
/// #set table.hline(stroke: .6pt)
///
/// #table(
///   stroke: none,
///   columns: (auto, 1fr),
///   [09:00], [Badge pick up],
///   [09:45], [Opening Keynote],
///   [10:30], [Talk: Typst's Future],
///   [11:15], [Session: Good PRs],
///   table.hline(start: 1),
///   [Noon], [_Lunch break_],
///   table.hline(start: 1),
///   [14:00], [Talk: Tracked Layout],
///   [15:00], [Talk: Automations],
///   [16:00], [Workshop: Tables],
///   table.hline(),
///   [19:00], [Day 1 Attendee Mixer],
/// )
/// ```
#[elem(name = "hline", title = "Table Horizontal Line")]
pub struct TableHLine {
    /// The row above which the horizontal line is placed (zero-indexed).
    /// Functions identically to the `y` field in [`grid.hline`]($grid.hline.y).
    pub y: Smart<usize>,

    /// The column at which the horizontal line starts (zero-indexed, inclusive).
    pub start: usize,

    /// The column before which the horizontal line ends (zero-indexed,
    /// exclusive).
    pub end: Option<NonZeroUsize>,

    /// The line's stroke.
    ///
    /// Specifying `{none}` removes any lines previously placed across this
    /// line's range, including hlines or per-cell stroke below it.
    #[fold]
    #[default(Some(Arc::new(Stroke::default())))]
    pub stroke: Option<Arc<Stroke>>,

    /// The position at which the line is placed, given its row (`y`) - either
    /// `{top}` to draw above it or `{bottom}` to draw below it.
    ///
    /// This setting is only relevant when row gutter is enabled (and
    /// shouldn't be used otherwise - prefer just increasing the `y` field by
    /// one instead), since then the position below a row becomes different
    /// from the position above the next row due to the spacing between both.
    #[default(OuterVAlignment::Top)]
    pub position: OuterVAlignment,
}

/// A vertical line in the table. See the docs for [`grid.vline`] for more
/// information regarding how to use this element's fields.
///
/// Overrides any per-cell stroke, including stroke specified through the
/// table's `stroke` field. Can cross spacing between cells created through the
/// table's [`row-gutter`]($table.row-gutter) option.
///
/// Similar to [`table.hline`], use this function if you want to manually place
/// a vertical line at a specific position in a single table and use the
/// [table's `stroke`]($table.stroke) field or [`table.cell`'s
/// `stroke`]($table.cell.stroke) field instead if the line you want to place is
/// part of all your tables' designs.
#[elem(name = "vline", title = "Table Vertical Line")]
pub struct TableVLine {
    /// The column before which the vertical line is placed (zero-indexed).
    /// Functions identically to the `x` field in [`grid.vline`].
    pub x: Smart<usize>,

    /// The row at which the vertical line starts (zero-indexed, inclusive).
    pub start: usize,

    /// The row on top of which the vertical line ends (zero-indexed,
    /// exclusive).
    pub end: Option<NonZeroUsize>,

    /// The line's stroke.
    ///
    /// Specifying `{none}` removes any lines previously placed across this
    /// line's range, including vlines or per-cell stroke below it.
    #[fold]
    #[default(Some(Arc::new(Stroke::default())))]
    pub stroke: Option<Arc<Stroke>>,

    /// The position at which the line is placed, given its column (`x`) -
    /// either `{start}` to draw before it or `{end}` to draw after it.
    ///
    /// The values `{left}` and `{right}` are also accepted, but discouraged as
    /// they cause your table to be inconsistent between left-to-right and
    /// right-to-left documents.
    ///
    /// This setting is only relevant when column gutter is enabled (and
    /// shouldn't be used otherwise - prefer just increasing the `x` field by
    /// one instead), since then the position after a column becomes different
    /// from the position before the next column due to the spacing between
    /// both.
    #[default(OuterHAlignment::Start)]
    pub position: OuterHAlignment,
}

/// A cell in the table. Use this to position a cell manually or to apply
/// styling. To do the latter, you can either use the function to override the
/// properties for a particular cell, or use it in show rules to apply certain
/// styles to multiple cells at once.
///
/// Perhaps the most important use case of `{table.cell}` is to make a cell span
/// multiple columns and/or rows with the `colspan` and `rowspan` fields.
///
/// ```example
/// >>> #set page(width: auto)
/// #show table.cell.where(y: 0): strong
/// #set table(
///   stroke: (x, y) => if y == 0 {
///     (bottom: 0.7pt + black)
///   },
///   align: (x, y) => (
///     if x > 0 { center }
///     else { left }
///   )
/// )
///
/// #table(
///   columns: 3,
///   table.header(
///     [Substance],
///     [Subcritical °C],
///     [Supercritical °C],
///   ),
///   [Hydrochloric Acid],
///   [12.0], [92.1],
///   [Sodium Myreth Sulfate],
///   [16.6], [104],
///   [Potassium Hydroxide],
///   table.cell(colspan: 2)[24.7],
/// )
/// ```
///
/// For example, you can override the fill, alignment or inset for a single
/// cell:
///
/// ```example
/// >>> #set page(width: auto)
/// // You can also import those.
/// #import table: cell, header
///
/// #table(
///   columns: 2,
///   align: center,
///   header(
///     [*Trip progress*],
///     [*Itinerary*],
///   ),
///   cell(
///     align: right,
///     fill: fuchsia.lighten(80%),
///     [🚗],
///   ),
///   [Get in, folks!],
///   [🚗], [Eat curbside hotdog],
///   cell(align: left)[🌴🚗],
///   cell(
///     inset: 0.06em,
///     text(1.62em)[🏝️🌅🌊],
///   ),
/// )
/// ```
///
/// You may also apply a show rule on `table.cell` to style all cells at once.
/// Combined with selectors, this allows you to apply styles based on a cell's
/// position:
///
/// ```example
/// #show table.cell.where(x: 0): strong
///
/// #table(
///   columns: 3,
///   gutter: 3pt,
///   [Name], [Age], [Strength],
///   [Hannes], [36], [Grace],
///   [Irma], [50], [Resourcefulness],
///   [Vikram], [49], [Perseverance],
/// )
/// ```
#[elem(name = "cell", title = "Table Cell")]
pub struct TableCell {
    /// The cell's body.
    #[required]
    pub body: Content,

    /// The cell's column (zero-indexed).
    /// Functions identically to the `x` field in [`grid.cell`].
    pub x: Smart<usize>,

    /// The cell's row (zero-indexed).
    /// Functions identically to the `y` field in [`grid.cell`].
    pub y: Smart<usize>,

    /// The amount of columns spanned by this cell.
    #[default(NonZeroUsize::ONE)]
    pub colspan: NonZeroUsize,

    /// The amount of rows spanned by this cell.
    #[default(NonZeroUsize::ONE)]
    pub rowspan: NonZeroUsize,

    /// The cell's [inset]($table.inset) override.
    pub inset: Smart<Sides<Option<Rel<Length>>>>,

    /// The cell's [alignment]($table.align) override.
    pub align: Smart<Alignment>,

    /// The cell's [fill]($table.fill) override.
    pub fill: Smart<Option<Paint>>,

    /// The cell's [stroke]($table.stroke) override.
    #[fold]
    pub stroke: Sides<Option<Option<Arc<Stroke>>>>,

    /// Whether rows spanned by this cell can be placed in different pages.
    /// When equal to `{auto}`, a cell spanning only fixed-size rows is
    /// unbreakable, while a cell spanning at least one `{auto}`-sized row is
    /// breakable.
    pub breakable: Smart<bool>,

    #[internal]
    #[parse(Some(Smart::Auto))]
    pub kind: Smart<TableCellKind>,

    #[internal]
    #[parse(Some(false))]
    pub is_repeated: bool,
}

cast! {
    TableCell,
    v: Content => v.into(),
}

impl Default for Packed<TableCell> {
    fn default() -> Self {
        Packed::new(
            // Explicitly set colspan and rowspan to ensure they won't be
            // overridden by set rules (default cells are created after
            // colspans and rowspans are processed in the resolver)
            TableCell::new(Content::default())
                .with_colspan(NonZeroUsize::ONE)
                .with_rowspan(NonZeroUsize::ONE),
        )
    }
}

impl From<Content> for TableCell {
    fn from(value: Content) -> Self {
        #[allow(clippy::unwrap_or_default)]
        value.unpack::<Self>().unwrap_or_else(Self::new)
    }
}<|MERGE_RESOLUTION|>--- conflicted
+++ resolved
@@ -9,14 +9,8 @@
 use crate::foundations::{
     Content, Packed, Smart, StyleChain, Synthesize, cast, elem, scope,
 };
-<<<<<<< HEAD
-use crate::html::{attr, tag, HtmlAttrs, HtmlElem, HtmlTag};
-use crate::introspection::Locator;
-use crate::layout::grid::resolve::{table_to_cellgrid, Cell, CellGrid, Entry};
-=======
 use crate::introspection::{Locatable, Tagged};
 use crate::layout::resolve::{CellGrid, table_to_cellgrid};
->>>>>>> f8dd9e77
 use crate::layout::{
     Abs, Alignment, Celled, GridCell, GridFooter, GridHLine, GridHeader, GridVLine,
     Length, OuterHAlignment, OuterVAlignment, Rel, Sides, TrackSizings,
@@ -313,67 +307,6 @@
     type TableFooter;
 }
 
-<<<<<<< HEAD
-fn show_cell_html(tag: HtmlTag, cell: &Cell, styles: StyleChain) -> Content {
-    let cell = cell.body.clone();
-    let Some(cell) = cell.to_packed::<TableCell>() else { return cell };
-    let mut attrs = HtmlAttrs::default();
-    let span = |n: NonZeroUsize| (n != NonZeroUsize::MIN).then(|| n.to_string());
-    if let Some(colspan) = span(cell.colspan(styles)) {
-        attrs.push(attr::colspan, colspan);
-    }
-    if let Some(rowspan) = span(cell.rowspan(styles)) {
-        attrs.push(attr::rowspan, rowspan);
-    }
-    HtmlElem::new(tag)
-        .with_body(Some(cell.body.clone()))
-        .with_attrs(attrs)
-        .pack()
-        .spanned(cell.span())
-}
-
-fn show_cellgrid_html(grid: CellGrid, styles: StyleChain) -> Content {
-    let elem = |tag, body| HtmlElem::new(tag).with_body(Some(body)).pack();
-    let mut rows: Vec<_> = grid.entries.chunks(grid.non_gutter_column_count()).collect();
-
-    let tr = |tag, row: &[Entry]| {
-        let row = row
-            .iter()
-            .flat_map(|entry| entry.as_cell())
-            .map(|cell| show_cell_html(tag, cell, styles));
-        elem(tag::tr, Content::sequence(row))
-    };
-
-    let footer = grid.footer.map(|ft| {
-        let rows = rows.drain(ft.unwrap().start..);
-        elem(tag::tfoot, Content::sequence(rows.map(|row| tr(tag::td, row))))
-    });
-    let header = grid.header.map(|hd| {
-        let rows = rows.drain(..hd.unwrap().end);
-        elem(tag::thead, Content::sequence(rows.map(|row| tr(tag::th, row))))
-    });
-
-    let mut body = Content::sequence(rows.into_iter().map(|row| tr(tag::td, row)));
-    if header.is_some() || footer.is_some() {
-        body = elem(tag::tbody, body);
-    }
-
-    let content = header.into_iter().chain(core::iter::once(body)).chain(footer);
-    elem(tag::table, Content::sequence(content))
-}
-
-impl Show for Packed<TableElem> {
-    fn show(&self, engine: &mut Engine, styles: StyleChain) -> SourceResult<Content> {
-        Ok(if TargetElem::target_in(styles).is_html() {
-            // TODO: This is a hack, it is not clear whether the locator is actually used by HTML.
-            // How can we find out whether locator is actually used?
-            let locator = Locator::root();
-            show_cellgrid_html(table_to_cellgrid(self, engine, locator, styles)?, styles)
-        } else {
-            BlockElem::multi_layouter(self.clone(), engine.routines.layout_table).pack()
-        }
-        .spanned(self.span()))
-=======
 impl Synthesize for Packed<TableElem> {
     fn synthesize(
         &mut self,
@@ -383,7 +316,6 @@
         let grid = table_to_cellgrid(self, engine, styles)?;
         self.grid = Some(Arc::new(grid));
         Ok(())
->>>>>>> f8dd9e77
     }
 }
 
