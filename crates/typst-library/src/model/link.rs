--- conflicted
+++ resolved
@@ -10,19 +10,12 @@
     Args, Construct, Content, Label, Packed, Repr, Selector, ShowSet, Smart, StyleChain,
     Styles, cast, elem,
 };
-<<<<<<< HEAD
-use crate::html::{attr, tag, HtmlElem};
-use crate::introspection::Location;
-use crate::layout::Position;
-use crate::text::TextElem;
-=======
 use crate::introspection::{
     Counter, CounterKey, Introspector, Locatable, Location, Tagged,
 };
 use crate::layout::{PageElem, Position};
 use crate::model::{NumberingPattern, Refable};
 use crate::text::{LocalName, TextElem};
->>>>>>> f8dd9e77
 
 /// Links to a URL or a location in the document.
 ///
@@ -170,11 +163,7 @@
 impl ShowSet for Packed<LinkElem> {
     fn show_set(&self, _: StyleChain) -> Styles {
         let mut out = Styles::new();
-<<<<<<< HEAD
-        out.set(TextElem::set_hyphenate(Smart::Custom(false)));
-=======
         out.set(TextElem::hyphenate, Smart::Custom(false));
->>>>>>> f8dd9e77
         out
     }
 }
