--- conflicted
+++ resolved
@@ -2098,37 +2098,8 @@
         }
     }
 
-<<<<<<< HEAD
-    /// Get the content of the cell in column `x` and row `y`.
-    ///
-    /// Returns `None` if it's a gutter cell or merged position.
-    #[track_caller]
-    pub fn cell(&self, x: usize, y: usize) -> Option<&Cell<'a>> {
-        self.entry(x, y).and_then(Entry::as_cell)
-    }
-
-    /// Returns the position of the parent cell of the grid entry at the given
-    /// position. It is guaranteed to have a non-gutter, non-merged cell at
-    /// the returned position, due to how the grid is built.
-    /// - If the entry at the given position is a cell, returns the given
-    ///   position.
-    /// - If it is a merged cell, returns the parent cell's position.
-    /// - If it is a gutter cell, returns None.
-    #[track_caller]
-    pub fn parent_cell_position(&self, x: usize, y: usize) -> Option<Axes<usize>> {
-        self.entry(x, y).map(|entry| match entry {
-            Entry::Cell(_) => Axes::new(x, y),
-            Entry::Merged { parent } => {
-                let c = self.non_gutter_column_count();
-                let factor = if self.has_gutter { 2 } else { 1 };
-                Axes::new(factor * (*parent % c), factor * (*parent / c))
-            }
-        })
-    }
-=======
     Ok(new_group_start..new_group_end)
 }
->>>>>>> f8dd9e77
 
 /// Check if a cell's fixed row would conflict with a header or footer.
 fn check_for_conflicting_cell_row(
@@ -2167,35 +2138,7 @@
         );
     }
 
-<<<<<<< HEAD
-    /// Returns the effective rowspan of a cell, considering the gutters it
-    /// might span if the grid has gutters.
-    #[inline]
-    pub fn effective_rowspan_of_cell(&self, cell: &Cell) -> usize {
-        if self.has_gutter {
-            2 * cell.rowspan.get() - 1
-        } else {
-            cell.rowspan.get()
-        }
-    }
-
-    #[inline]
-    pub fn non_gutter_column_count(&self) -> usize {
-        if self.has_gutter {
-            // Calculation: With gutters, we have
-            // 'cols = 2 * (non-gutter cols) - 1', since there is a gutter
-            // column between each regular column. Therefore,
-            // 'floor(cols / 2)' will be equal to
-            // 'floor(non-gutter cols - 1/2) = non-gutter-cols - 1',
-            // so 'non-gutter cols = 1 + floor(cols / 2)'.
-            1 + self.cols.len() / 2
-        } else {
-            self.cols.len()
-        }
-    }
-=======
     Ok(())
->>>>>>> f8dd9e77
 }
 
 /// Given a cell's requested x and y, the vector with the resolved cell
