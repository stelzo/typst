//! Drawing and visualization.

mod color;
mod curve;
mod gradient;
mod image;
mod line;
mod paint;
mod path;
mod polygon;
mod shape;
mod stroke;
mod tiling;

pub use self::color::*;
pub use self::curve::*;
pub use self::gradient::*;
pub use self::image::*;
pub use self::line::*;
pub use self::paint::*;
pub use self::path::*;
pub use self::polygon::*;
pub use self::shape::*;
pub use self::stroke::*;
pub use self::tiling::*;

<<<<<<< HEAD
=======
use crate::foundations::Deprecation;
>>>>>>> f8dd9e77
use crate::foundations::{Element, Scope, Type};

/// Hook up all visualize definitions.
pub(super) fn define(global: &mut Scope) {
    global.start_category(crate::Category::Visualize);
    global.define_type::<Color>();
    global.define_type::<Gradient>();
    global.define_type::<Tiling>();
    global.define_type::<Stroke>();
    global.define_elem::<ImageElem>();
    global.define_elem::<LineElem>();
    global.define_elem::<RectElem>();
    global.define_elem::<SquareElem>();
    global.define_elem::<EllipseElem>();
    global.define_elem::<CircleElem>();
    global.define_elem::<PolygonElem>();
    global.define_elem::<CurveElem>();
<<<<<<< HEAD
    global
        .define("path", Element::of::<PathElem>())
        .deprecated("the `path` function is deprecated, use `curve` instead");
    global
        .define("pattern", Type::of::<Tiling>())
        .deprecated("the name `pattern` is deprecated, use `tiling` instead");
=======
    global.define("path", Element::of::<PathElem>()).deprecated(
        Deprecation::new()
            .with_message("the `path` function is deprecated, use `curve` instead"),
    );
    global.define("pattern", Type::of::<Tiling>()).deprecated(
        Deprecation::new()
            .with_message("the name `pattern` is deprecated, use `tiling` instead")
            .with_until("0.15.0"),
    );
>>>>>>> f8dd9e77
    global.reset_category();
}<|MERGE_RESOLUTION|>--- conflicted
+++ resolved
@@ -24,10 +24,7 @@
 pub use self::stroke::*;
 pub use self::tiling::*;
 
-<<<<<<< HEAD
-=======
 use crate::foundations::Deprecation;
->>>>>>> f8dd9e77
 use crate::foundations::{Element, Scope, Type};
 
 /// Hook up all visualize definitions.
@@ -45,14 +42,6 @@
     global.define_elem::<CircleElem>();
     global.define_elem::<PolygonElem>();
     global.define_elem::<CurveElem>();
-<<<<<<< HEAD
-    global
-        .define("path", Element::of::<PathElem>())
-        .deprecated("the `path` function is deprecated, use `curve` instead");
-    global
-        .define("pattern", Type::of::<Tiling>())
-        .deprecated("the name `pattern` is deprecated, use `tiling` instead");
-=======
     global.define("path", Element::of::<PathElem>()).deprecated(
         Deprecation::new()
             .with_message("the `path` function is deprecated, use `curve` instead"),
@@ -62,6 +51,5 @@
             .with_message("the name `pattern` is deprecated, use `tiling` instead")
             .with_until("0.15.0"),
     );
->>>>>>> f8dd9e77
     global.reset_category();
 }