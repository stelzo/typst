use crate::foundations::{Content, elem};

/// Displays text in small capitals.
///
/// # Example
/// ```example
/// Hello \
/// #smallcaps[Hello]
/// ```
///
/// # Smallcaps fonts
/// By default, this uses the `smcp` and `c2sc` OpenType features on the font.
/// Not all fonts support these features. Sometimes, smallcaps are part of a
/// dedicated font. This is, for example, the case for the _Latin Modern_ family
/// of fonts. In those cases, you can use a show-set rule to customize the
/// appearance of the text in smallcaps:
///
/// ```typ
/// #show smallcaps: set text(font: "Latin Modern Roman Caps")
/// ```
///
/// In the future, this function will support synthesizing smallcaps from normal
/// letters, but this is not yet implemented.
///
/// # Smallcaps headings
/// You can use a [show rule]($styling/#show-rules) to apply smallcaps
/// formatting to all your headings. In the example below, we also center-align
/// our headings and disable the standard bold font.
///
/// ```example
/// #set par(justify: true)
/// #set heading(numbering: "I.")
///
/// #show heading: smallcaps
/// #show heading: set align(center)
/// #show heading: set text(
///   weight: "regular"
/// )
///
/// = Introduction
/// #lorem(40)
/// ```
#[elem(title = "Small Capitals")]
pub struct SmallcapsElem {
    /// Whether to turn uppercase letters into small capitals as well.
    ///
    /// Unless overridden by a show rule, this enables the `c2sc` OpenType
    /// feature.
    ///
    /// ```example
    /// #smallcaps(all: true)[UNICEF] is an
    /// agency of #smallcaps(all: true)[UN].
    /// ```
    #[default(false)]
    pub all: bool,
    /// The content to display in small capitals.
    #[required]
    pub body: Content,
}

<<<<<<< HEAD
impl Show for Packed<SmallcapsElem> {
    #[typst_macros::time(name = "smallcaps", span = self.span())]
    fn show(&self, _: &mut Engine, styles: StyleChain) -> SourceResult<Content> {
        let sc = if self.all(styles) { Smallcaps::All } else { Smallcaps::Minuscules };
        Ok(self.body.clone().styled(TextElem::set_smallcaps(Some(sc))))
    }
}

=======
>>>>>>> f8dd9e77
/// What becomes small capitals.
#[derive(Debug, Copy, Clone, Eq, PartialEq, Hash)]
pub enum Smallcaps {
    /// Minuscules become small capitals.
    Minuscules,
    /// All letters become small capitals.
    All,
}<|MERGE_RESOLUTION|>--- conflicted
+++ resolved
@@ -58,17 +58,6 @@
     pub body: Content,
 }
 
-<<<<<<< HEAD
-impl Show for Packed<SmallcapsElem> {
-    #[typst_macros::time(name = "smallcaps", span = self.span())]
-    fn show(&self, _: &mut Engine, styles: StyleChain) -> SourceResult<Content> {
-        let sc = if self.all(styles) { Smallcaps::All } else { Smallcaps::Minuscules };
-        Ok(self.body.clone().styled(TextElem::set_smallcaps(Some(sc))))
-    }
-}
-
-=======
->>>>>>> f8dd9e77
 /// What becomes small capitals.
 #[derive(Debug, Copy, Clone, Eq, PartialEq, Hash)]
 pub enum Smallcaps {
