use std::cell::LazyCell;
use std::ops::Range;
use std::sync::{Arc, LazyLock};

use comemo::Tracked;
use ecow::{EcoString, EcoVec};
use syntect::highlighting::{self as synt};
use syntect::parsing::{ParseSyntaxError, SyntaxDefinition, SyntaxSet, SyntaxSetBuilder};
use typst_syntax::{LinkedNode, Span, Spanned, split_newlines};
use typst_utils::ManuallyHash;
use unicode_segmentation::UnicodeSegmentation;

use super::Lang;
use crate::World;
use crate::diag::{
    LineCol, LoadError, LoadResult, LoadedWithin, ReportPos, SourceResult,
};
use crate::engine::Engine;
use crate::foundations::{
    Bytes, Content, Derived, OneOrMultiple, Packed, PlainText, ShowSet, Smart,
    StyleChain, Styles, Synthesize, Target, TargetElem, cast, elem, scope,
};
use crate::introspection::{Locatable, Tagged};
use crate::layout::{Em, HAlignment};
use crate::loading::{DataSource, Load};
use crate::model::{Figurable, ParElem};
<<<<<<< HEAD
use crate::text::{FontFamily, FontList, LinebreakElem, LocalName, TextElem, TextSize};
=======
use crate::routines::Routines;
use crate::text::{FontFamily, FontList, LocalName, TextElem, TextSize};
>>>>>>> f8dd9e77
use crate::visualize::Color;

/// Raw text with optional syntax highlighting.
///
/// Displays the text verbatim and in a monospace font. This is typically used
/// to embed computer code into your document.
///
/// Note that text given to this element cannot contain arbitrary formatting,
/// such as `[*strong*]` or `[_emphasis_]`, as it is displayed verbatim. If
/// you'd like to display any kind of content with a monospace font, instead of
/// using [`raw`], you should change its font to a monospace font using the
/// [`text`]($text) function.
///
/// # Example
/// ````example
/// Adding `rbx` to `rcx` gives
/// the desired result.
///
/// What is ```rust fn main()``` in Rust
/// would be ```c int main()``` in C.
///
/// ```rust
/// fn main() {
///     println!("Hello World!");
/// }
/// ```
///
/// This has ``` `backticks` ``` in it
/// (but the spaces are trimmed). And
/// ``` here``` the leading space is
/// also trimmed.
/// ````
///
/// You can also construct a [`raw`] element programmatically from a string (and
/// provide the language tag via the optional [`lang`]($raw.lang) argument).
/// ```example
/// #raw("fn " + "main() {}", lang: "rust")
/// ```
///
/// # Syntax
/// This function also has dedicated syntax. You can enclose text in 1 or 3+
/// backticks (`` ` ``) to make it raw. Two backticks produce empty raw text.
/// This works both in markup and code.
///
/// When you use three or more backticks, you can additionally specify a
/// language tag for syntax highlighting directly after the opening backticks.
/// Within raw blocks, everything (except for the language tag, if applicable)
/// is rendered as is, in particular, there are no escape sequences.
///
/// The language tag is an identifier that directly follows the opening
/// backticks only if there are three or more backticks. If your text starts
/// with something that looks like an identifier, but no syntax highlighting is
/// needed, start the text with a single space (which will be trimmed) or use
/// the single backtick syntax. If your text should start or end with a
/// backtick, put a space before or after it (it will be trimmed).
///
/// If no syntax highlighting is available by default for your specified
/// language tag (or if you want to override the built-in definition), you may
/// provide a custom syntax specification file to the
/// [`syntaxes`]($raw.syntaxes) field.
///
/// # Styling
/// By default, the `raw` element uses the `DejaVu Sans Mono` font (included
/// with Typst), with a smaller font size of `{0.8em}` (that is, 80% of
/// the global font size). This is because monospace fonts tend to be visually
/// larger than non-monospace fonts.
///
/// You can customize these properties with show-set rules:
///
/// ````example
/// // Switch to Cascadia Code for both
/// // inline and block raw.
/// #show raw: set text(font: "Cascadia Code")
///
/// // Reset raw blocks to the same size as normal text,
/// // but keep inline raw at the reduced size.
/// #show raw.where(block: true): set text(1em / 0.8)
///
/// Now using the `Cascadia Code` font for raw text.
/// Here's some Python code. It looks larger now:
///
/// ```py
/// def python():
///   return 5 + 5
/// ```
/// ````
///
/// In addition, you can customize the syntax highlighting colors by setting
/// a custom theme through the [`theme`]($raw.theme) field.
///
/// For complete customization of the appearance of a raw block, a show rule
/// on [`raw.line`]($raw.line) could be helpful, such as to add line numbers.
///
/// Note that, in raw text, typesetting features like
/// [hyphenation]($text.hyphenate), [overhang]($text.overhang),
/// [CJK-Latin spacing]($text.cjk-latin-spacing) (and
/// [justification]($par.justify) for [raw blocks]($raw.block)) will be
/// disabled by default.
#[elem(
    scope,
    title = "Raw Text / Code",
    Synthesize,
    Locatable,
    Tagged,
    ShowSet,
    LocalName,
    Figurable,
    PlainText
)]
pub struct RawElem {
    /// The raw text.
    ///
    /// You can also use raw blocks creatively to create custom syntaxes for
    /// your automations.
    ///
    /// ````example:"Implementing a DSL using raw and show rules"
    /// // Parse numbers in raw blocks with the
    /// // `mydsl` tag and sum them up.
    /// #show raw.where(lang: "mydsl"): it => {
    ///   let sum = 0
    ///   for part in it.text.split("+") {
    ///     sum += int(part.trim())
    ///   }
    ///   sum
    /// }
    ///
    /// ```mydsl
    /// 1 + 2 + 3 + 4 + 5
    /// ```
    /// ````
    #[required]
    pub text: RawContent,

    /// Whether the raw text is displayed as a separate block.
    ///
    /// In markup mode, using one-backtick notation makes this `{false}`.
    /// Using three-backtick notation makes it `{true}` if the enclosed content
    /// contains at least one line break.
    ///
    /// ````example
    /// // Display inline code in a small box
    /// // that retains the correct baseline.
    /// #show raw.where(block: false): box.with(
    ///   fill: luma(240),
    ///   inset: (x: 3pt, y: 0pt),
    ///   outset: (y: 3pt),
    ///   radius: 2pt,
    /// )
    ///
    /// // Display block code in a larger block
    /// // with more padding.
    /// #show raw.where(block: true): block.with(
    ///   fill: luma(240),
    ///   inset: 10pt,
    ///   radius: 4pt,
    /// )
    ///
    /// With `rg`, you can search through your files quickly.
    /// This example searches the current directory recursively
    /// for the text `Hello World`:
    ///
    /// ```bash
    /// rg "Hello World"
    /// ```
    /// ````
    #[default(false)]
    pub block: bool,

    /// The language to syntax-highlight in.
    ///
    /// Apart from typical language tags known from Markdown, this supports the
    /// `{"typ"}`, `{"typc"}`, and `{"typm"}` tags for
    /// [Typst markup]($reference/syntax/#markup),
    /// [Typst code]($reference/syntax/#code), and
    /// [Typst math]($reference/syntax/#math), respectively.
    ///
    /// ````example
    /// ```typ
    /// This is *Typst!*
    /// ```
    ///
    /// This is ```typ also *Typst*```, but inline!
    /// ````
    pub lang: Option<EcoString>,

    /// The horizontal alignment that each line in a raw block should have.
    /// This option is ignored if this is not a raw block (if specified
    /// `block: false` or single backticks were used in markup mode).
    ///
    /// By default, this is set to `{start}`, meaning that raw text is
    /// aligned towards the start of the text direction inside the block
    /// by default, regardless of the current context's alignment (allowing
    /// you to center the raw block itself without centering the text inside
    /// it, for example).
    ///
    /// ````example
    /// #set raw(align: center)
    ///
    /// ```typc
    /// let f(x) = x
    /// code = "centered"
    /// ```
    /// ````
    #[default(HAlignment::Start)]
    pub align: HAlignment,

    /// Additional syntax definitions to load. The syntax definitions should be
    /// in the [`sublime-syntax` file format](https://www.sublimetext.com/docs/syntax.html).
    ///
    /// You can pass any of the following values:
    ///
    /// - A path string to load a syntax file from the given path. For more
    ///   details about paths, see the [Paths section]($syntax/#paths).
    /// - Raw bytes from which the syntax should be decoded.
    /// - An array where each item is one of the above.
    ///
    /// ````example
    /// #set raw(syntaxes: "SExpressions.sublime-syntax")
    ///
    /// ```sexp
    /// (defun factorial (x)
    ///   (if (zerop x)
    ///     ; with a comment
    ///     1
    ///     (* x (factorial (- x 1)))))
    /// ```
    /// ````
    #[parse(match args.named("syntaxes")? {
        Some(sources) => Some(RawSyntax::load(engine.world, sources)?),
        None => None,
    })]
    #[fold]
    pub syntaxes: Derived<OneOrMultiple<DataSource>, Vec<RawSyntax>>,

    /// The theme to use for syntax highlighting. Themes should be in the
    /// [`tmTheme` file format](https://www.sublimetext.com/docs/color_schemes_tmtheme.html).
    ///
    /// You can pass any of the following values:
    ///
    /// - `{none}`: Disables syntax highlighting.
    /// - `{auto}`: Highlights with Typst's default theme.
    /// - A path string to load a theme file from the given path. For more
    ///   details about paths, see the [Paths section]($syntax/#paths).
    /// - Raw bytes from which the theme should be decoded.
    ///
    /// Applying a theme only affects the color of specifically highlighted
    /// text. It does not consider the theme's foreground and background
    /// properties, so that you retain control over the color of raw text. You
    /// can apply the foreground color yourself with the [`text`] function and
    /// the background with a [filled block]($block.fill). You could also use
    /// the [`xml`] function to extract these properties from the theme.
    ///
    /// ````example
    /// #set raw(theme: "halcyon.tmTheme")
    /// #show raw: it => block(
    ///   fill: rgb("#1d2433"),
    ///   inset: 8pt,
    ///   radius: 5pt,
    ///   text(fill: rgb("#a2aabc"), it)
    /// )
    ///
    /// ```typ
    /// = Chapter 1
    /// #let hi = "Hello World"
    /// ```
    /// ````
    #[parse(match args.named::<Spanned<Smart<Option<DataSource>>>>("theme")? {
        Some(Spanned { v: Smart::Custom(Some(source)), span }) => Some(Smart::Custom(
            Some(RawTheme::load(engine.world, Spanned::new(source, span))?)
        )),
        Some(Spanned { v: Smart::Custom(None), .. }) => Some(Smart::Custom(None)),
        Some(Spanned { v: Smart::Auto, .. }) => Some(Smart::Auto),
        None => None,
    })]
    pub theme: Smart<Option<Derived<DataSource, RawTheme>>>,

    /// The size for a tab stop in spaces. A tab is replaced with enough spaces to
    /// align with the next multiple of the size.
    ///
    /// ````example
    /// #set raw(tab-size: 8)
    /// ```tsv
    /// Year	Month	Day
    /// 2000	2	3
    /// 2001	2	1
    /// 2002	3	10
    /// ```
    /// ````
    #[default(2)]
    pub tab_size: usize,

    /// The stylized lines of raw text.
    ///
    /// Made accessible for the [`raw.line` element]($raw.line).
    /// Allows more styling control in `show` rules.
    #[synthesized]
    pub lines: Vec<Packed<RawLine>>,
}

#[scope]
impl RawElem {
    #[elem]
    type RawLine;
}

impl RawElem {
    /// The supported language names and tags.
    pub fn languages() -> Vec<(&'static str, Vec<&'static str>)> {
        RAW_SYNTAXES
            .syntaxes()
            .iter()
            .map(|syntax| {
                (
                    syntax.name.as_str(),
                    syntax.file_extensions.iter().map(|s| s.as_str()).collect(),
                )
            })
            .chain([
                ("Typst", vec!["typ"]),
                ("Typst (code)", vec!["typc"]),
                ("Typst (math)", vec!["typm"]),
            ])
            .collect()
    }
}

impl Synthesize for Packed<RawElem> {
    fn synthesize(
        &mut self,
        engine: &mut Engine,
        styles: StyleChain,
    ) -> SourceResult<()> {
        let seq = self.highlight(engine.routines, styles);
        self.lines = Some(seq);
        Ok(())
    }
}

impl Packed<RawElem> {
    #[comemo::memoize]
    fn highlight(&self, routines: &Routines, styles: StyleChain) -> Vec<Packed<RawLine>> {
        let elem = self.as_ref();
        let lines = preprocess(&elem.text, styles, self.span());

        let count = lines.len() as i64;
        let lang = elem
            .lang
            .get_ref(styles)
            .as_ref()
            .map(|s| s.to_lowercase())
            .or(Some("txt".into()));

        let non_highlighted_result = |lines: EcoVec<(EcoString, Span)>| {
            lines.into_iter().enumerate().map(|(i, (line, line_span))| {
                Packed::new(RawLine::new(
                    i as i64 + 1,
                    count,
                    line.clone(),
                    TextElem::packed(line).spanned(line_span),
                ))
                .spanned(line_span)
            })
        };

        let syntaxes = LazyCell::new(|| elem.syntaxes.get_cloned(styles));
        let theme: &synt::Theme = match elem.theme.get_ref(styles) {
            Smart::Auto => &RAW_THEME,
            Smart::Custom(Some(theme)) => theme.derived.get(),
            Smart::Custom(None) => return non_highlighted_result(lines).collect(),
        };

        let foreground = theme.settings.foreground.unwrap_or(synt::Color::BLACK);
        let target = styles.get(TargetElem::target);

        let mut seq = vec![];
        if matches!(lang.as_deref(), Some("typ" | "typst" | "typc" | "typm")) {
            let text =
                lines.iter().map(|(s, _)| s.clone()).collect::<Vec<_>>().join("\n");
            let root = match lang.as_deref() {
                Some("typc") => typst_syntax::parse_code(&text),
                Some("typm") => typst_syntax::parse_math(&text),
                _ => typst_syntax::parse(&text),
            };

            ThemedHighlighter::new(
                &text,
                LinkedNode::new(&root),
                synt::Highlighter::new(theme),
                &mut |i, _, range, style| {
                    // Find span and start of line.
                    // Note: Dedent is already applied to the text
                    let span = lines.get(i).map_or_else(Span::detached, |l| l.1);
                    let span_offset = text[..range.start]
                        .rfind('\n')
                        .map_or(0, |i| range.start - (i + 1));
                    styled(
                        routines,
                        target,
                        &text[range],
                        foreground,
                        style,
                        span,
                        span_offset,
                    )
                },
                &mut |i, range, line| {
                    let span = lines.get(i).map_or_else(Span::detached, |l| l.1);
                    seq.push(
                        Packed::new(RawLine::new(
                            (i + 1) as i64,
                            count,
                            EcoString::from(&text[range]),
                            Content::sequence(line.drain(..)),
                        ))
                        .spanned(span),
                    );
                },
            )
            .highlight();
        } else if let Some((syntax_set, syntax)) = lang.and_then(|token| {
            // Prefer user-provided syntaxes over built-in ones.
            syntaxes
                .derived
                .iter()
                .map(|syntax| syntax.get())
                .chain(std::iter::once(&*RAW_SYNTAXES))
                .find_map(|set| {
                    set.find_syntax_by_token(&token).map(|syntax| (set, syntax))
                })
        }) {
            let mut highlighter = syntect::easy::HighlightLines::new(syntax, theme);
            for (i, (line, line_span)) in lines.into_iter().enumerate() {
                let mut line_content = vec![];
                let mut span_offset = 0;
                for (style, piece) in highlighter
                    .highlight_line(line.as_str(), syntax_set)
                    .into_iter()
                    .flatten()
                {
                    line_content.push(styled(
                        routines,
                        target,
                        piece,
                        foreground,
                        style,
                        line_span,
                        span_offset,
                    ));
                    span_offset += piece.len();
                }

                seq.push(
                    Packed::new(RawLine::new(
                        i as i64 + 1,
                        count,
                        line,
                        Content::sequence(line_content),
                    ))
                    .spanned(line_span),
                );
            }
        } else {
            seq.extend(non_highlighted_result(lines));
        };

        seq
    }
}

<<<<<<< HEAD
impl Show for Packed<RawElem> {
    #[typst_macros::time(name = "raw", span = self.span())]
    fn show(&self, _: &mut Engine, styles: StyleChain) -> SourceResult<Content> {
        let lines = self.lines().map(|v| v.as_slice()).unwrap_or_default();

        let mut seq = EcoVec::with_capacity((2 * lines.len()).saturating_sub(1));
        for (i, line) in lines.iter().enumerate() {
            if i != 0 {
                seq.push(LinebreakElem::shared().clone());
            }

            seq.push(line.clone().pack());
        }

        let mut realized = Content::sequence(seq);

        if TargetElem::target_in(styles).is_html() {
            return Ok(HtmlElem::new(if self.block(styles) {
                tag::pre
            } else {
                tag::code
            })
            .with_body(Some(realized))
            .pack()
            .spanned(self.span()));
        }

        if self.block(styles) {
            // Align the text before inserting it into the block.
            realized = realized.aligned(self.align(styles).into());
            realized = BlockElem::new()
                .with_body(Some(BlockBody::Content(realized)))
                .pack()
                .spanned(self.span());
        }

        Ok(realized)
    }
}

impl ShowSet for Packed<RawElem> {
    fn show_set(&self, styles: StyleChain) -> Styles {
        let mut out = Styles::new();
        out.set(TextElem::set_overhang(false));
        out.set(TextElem::set_lang(Lang::ENGLISH));
        out.set(TextElem::set_hyphenate(Smart::Custom(false)));
        out.set(TextElem::set_size(TextSize(Em::new(0.8).into())));
        out.set(TextElem::set_font(FontList(vec![FontFamily::new("DejaVu Sans Mono")])));
        out.set(TextElem::set_cjk_latin_spacing(Smart::Custom(None)));
        if self.block(styles) {
            out.set(ParElem::set_justify(false));
=======
impl ShowSet for Packed<RawElem> {
    fn show_set(&self, styles: StyleChain) -> Styles {
        let mut out = Styles::new();
        out.set(TextElem::overhang, false);
        out.set(TextElem::lang, Lang::ENGLISH);
        out.set(TextElem::hyphenate, Smart::Custom(false));
        out.set(TextElem::size, TextSize(Em::new(0.8).into()));
        out.set(TextElem::font, FontList(vec![FontFamily::new("DejaVu Sans Mono")]));
        out.set(TextElem::cjk_latin_spacing, Smart::Custom(None));
        if self.block.get(styles) {
            out.set(ParElem::justify, false);
>>>>>>> f8dd9e77
        }
        out
    }
}

impl LocalName for Packed<RawElem> {
    const KEY: &'static str = "raw";
}

impl Figurable for Packed<RawElem> {}

impl PlainText for Packed<RawElem> {
    fn plain_text(&self, text: &mut EcoString) {
        text.push_str(&self.text.get());
    }
}

/// The content of the raw text.
#[derive(Debug, Clone, Hash)]
#[allow(
    clippy::derived_hash_with_manual_eq,
    reason = "https://github.com/typst/typst/pull/6560#issuecomment-3045393640"
)]
pub enum RawContent {
    /// From a string.
    Text(EcoString),
    /// From lines of text.
    Lines(EcoVec<(EcoString, Span)>),
}

impl RawContent {
    /// Returns or synthesizes the text content of the raw text.
    fn get(&self) -> EcoString {
        match self.clone() {
            RawContent::Text(text) => text,
            RawContent::Lines(lines) => {
                let mut lines = lines.into_iter().map(|(s, _)| s);
                if lines.len() <= 1 {
                    lines.next().unwrap_or_default()
                } else {
                    lines.collect::<Vec<_>>().join("\n").into()
                }
            }
        }
    }
}

impl PartialEq for RawContent {
    fn eq(&self, other: &Self) -> bool {
        match (self, other) {
            (RawContent::Text(a), RawContent::Text(b)) => a == b,
            (lines @ RawContent::Lines(_), RawContent::Text(text))
            | (RawContent::Text(text), lines @ RawContent::Lines(_)) => {
                *text == lines.get()
            }
            (RawContent::Lines(a), RawContent::Lines(b)) => Iterator::eq(
                a.iter().map(|(line, _)| line),
                b.iter().map(|(line, _)| line),
            ),
        }
    }
}

cast! {
    RawContent,
    self => self.get().into_value(),
    v: EcoString => Self::Text(v),
}

/// A loaded syntax.
#[derive(Debug, Clone, PartialEq, Hash)]
pub struct RawSyntax(Arc<ManuallyHash<SyntaxSet>>);

impl RawSyntax {
    /// Load syntaxes from sources.
    fn load(
        world: Tracked<dyn World + '_>,
        sources: Spanned<OneOrMultiple<DataSource>>,
    ) -> SourceResult<Derived<OneOrMultiple<DataSource>, Vec<RawSyntax>>> {
        let loaded = sources.load(world)?;
        let list = loaded
            .iter()
            .map(|data| Self::decode(&data.data).within(data))
            .collect::<SourceResult<_>>()?;
        Ok(Derived::new(sources.v, list))
    }

    /// Decode a syntax from a loaded source.
    #[comemo::memoize]
    #[typst_macros::time(name = "load syntaxes")]
    fn decode(bytes: &Bytes) -> LoadResult<RawSyntax> {
        let str = bytes.as_str()?;

        let syntax = SyntaxDefinition::load_from_str(str, false, None)
            .map_err(format_syntax_error)?;

        let mut builder = SyntaxSetBuilder::new();
        builder.add(syntax);

        Ok(RawSyntax(Arc::new(ManuallyHash::new(
            builder.build(),
            typst_utils::hash128(bytes),
        ))))
    }

    /// Return the underlying syntax set.
    fn get(&self) -> &SyntaxSet {
        self.0.as_ref()
    }
}

fn format_syntax_error(error: ParseSyntaxError) -> LoadError {
    let pos = syntax_error_pos(&error);
    LoadError::new(pos, "failed to parse syntax", error)
}

fn syntax_error_pos(error: &ParseSyntaxError) -> ReportPos {
    match error {
        ParseSyntaxError::InvalidYaml(scan_error) => {
            let m = scan_error.marker();
            ReportPos::full(
                m.index()..m.index(),
                LineCol::one_based(m.line(), m.col() + 1),
            )
        }
        _ => ReportPos::None,
    }
}

/// A loaded syntect theme.
#[derive(Debug, Clone, PartialEq, Hash)]
pub struct RawTheme(Arc<ManuallyHash<synt::Theme>>);

impl RawTheme {
    /// Load a theme from a data source.
    fn load(
        world: Tracked<dyn World + '_>,
        source: Spanned<DataSource>,
    ) -> SourceResult<Derived<DataSource, Self>> {
        let loaded = source.load(world)?;
        let theme = Self::decode(&loaded.data).within(&loaded)?;
        Ok(Derived::new(source.v, theme))
    }

    /// Decode a theme from bytes.
    #[comemo::memoize]
    fn decode(bytes: &Bytes) -> LoadResult<RawTheme> {
        let mut cursor = std::io::Cursor::new(bytes.as_slice());
        let theme =
            synt::ThemeSet::load_from_reader(&mut cursor).map_err(format_theme_error)?;
        Ok(RawTheme(Arc::new(ManuallyHash::new(theme, typst_utils::hash128(bytes)))))
    }

    /// Get the underlying syntect theme.
    pub fn get(&self) -> &synt::Theme {
        self.0.as_ref()
    }
}

fn format_theme_error(error: syntect::LoadingError) -> LoadError {
    let pos = match &error {
        syntect::LoadingError::ParseSyntax(err, _) => syntax_error_pos(err),
        _ => ReportPos::None,
    };
    LoadError::new(pos, "failed to parse theme", error)
}

/// A highlighted line of raw text.
///
/// This is a helper element that is synthesized by [`raw`] elements.
///
/// It allows you to access various properties of the line, such as the line
/// number, the raw non-highlighted text, the highlighted text, and whether it
/// is the first or last line of the raw block.
#[elem(name = "line", title = "Raw Text / Code Line", Tagged, PlainText)]
pub struct RawLine {
    /// The line number of the raw line inside of the raw block, starts at 1.
    #[required]
    pub number: i64,

    /// The total number of lines in the raw block.
    #[required]
    pub count: i64,

    /// The line of raw text.
    #[required]
    pub text: EcoString,

    /// The highlighted raw text.
    #[required]
    pub body: Content,
}

impl PlainText for Packed<RawLine> {
    fn plain_text(&self, text: &mut EcoString) {
        text.push_str(&self.text);
    }
}

/// Wrapper struct for the state required to highlight Typst code.
struct ThemedHighlighter<'a> {
    /// The code being highlighted.
    code: &'a str,
    /// The current node being highlighted.
    node: LinkedNode<'a>,
    /// The highlighter.
    highlighter: synt::Highlighter<'a>,
    /// The current scopes.
    scopes: Vec<syntect::parsing::Scope>,
    /// The current highlighted line.
    current_line: Vec<Content>,
    /// The range of the current line.
    range: Range<usize>,
    /// The current line number.
    line: usize,
    /// The function to style a piece of text.
    style_fn: StyleFn<'a>,
    /// The function to append a line.
    line_fn: LineFn<'a>,
}

// Shorthands for highlighter closures.
type StyleFn<'a> =
    &'a mut dyn FnMut(usize, &LinkedNode, Range<usize>, synt::Style) -> Content;
type LineFn<'a> = &'a mut dyn FnMut(usize, Range<usize>, &mut Vec<Content>);

impl<'a> ThemedHighlighter<'a> {
    pub fn new(
        code: &'a str,
        top: LinkedNode<'a>,
        highlighter: synt::Highlighter<'a>,
        style_fn: StyleFn<'a>,
        line_fn: LineFn<'a>,
    ) -> Self {
        Self {
            code,
            node: top,
            highlighter,
            range: 0..0,
            scopes: Vec::new(),
            current_line: Vec::new(),
            line: 0,
            style_fn,
            line_fn,
        }
    }

    pub fn highlight(&mut self) {
        self.highlight_inner();

        if !self.current_line.is_empty() {
            (self.line_fn)(
                self.line,
                self.range.start..self.code.len(),
                &mut self.current_line,
            );

            self.current_line.clear();
        }
    }

    fn highlight_inner(&mut self) {
        if self.node.children().len() == 0 {
            let style = self.highlighter.style_for_stack(&self.scopes);
            let segment = &self.code[self.node.range()];

            let mut len = 0;
            for (i, line) in split_newlines(segment).into_iter().enumerate() {
                if i != 0 {
                    (self.line_fn)(
                        self.line,
                        self.range.start..self.range.end + len - 1,
                        &mut self.current_line,
                    );
                    self.range.start = self.range.end + len;
                    self.line += 1;
                }

                let offset = self.node.range().start + len;
                let token_range = offset..(offset + line.len());
                self.current_line.push((self.style_fn)(
                    self.line,
                    &self.node,
                    token_range,
                    style,
                ));

                len += line.len() + 1;
            }

            self.range.end += segment.len();
        }

        for child in self.node.children() {
            let mut scopes = self.scopes.clone();
            if let Some(tag) = typst_syntax::highlight(&child) {
                scopes.push(syntect::parsing::Scope::new(tag.tm_scope()).unwrap())
            }

            std::mem::swap(&mut scopes, &mut self.scopes);
            self.node = child;
            self.highlight_inner();
            std::mem::swap(&mut scopes, &mut self.scopes);
        }
    }
}

fn preprocess(
    text: &RawContent,
    styles: StyleChain,
    span: Span,
) -> EcoVec<(EcoString, Span)> {
    if let RawContent::Lines(lines) = text
        && lines.iter().all(|(s, _)| !s.contains('\t'))
    {
        return lines.clone();
    }

    let mut text = text.get();
    if text.contains('\t') {
        let tab_size = styles.get(RawElem::tab_size);
        text = align_tabs(&text, tab_size);
    }
    split_newlines(&text)
        .into_iter()
        .map(|line| (line.into(), span))
        .collect()
}

/// Style a piece of text with a syntect style.
fn styled(
    routines: &Routines,
    target: Target,
    piece: &str,
    foreground: synt::Color,
    style: synt::Style,
    span: Span,
    span_offset: usize,
) -> Content {
    let mut body = TextElem::packed(piece).spanned(span);

    if span_offset > 0 {
        body = body.set(TextElem::span_offset, span_offset);
    }

    if style.foreground != foreground {
        let color = to_typst(style.foreground);
        body = match target {
            Target::Html => (routines.html_span_filled)(body, color),
            Target::Paged => body.set(TextElem::fill, color.into()),
        };
    }

    if style.font_style.contains(synt::FontStyle::BOLD) {
        body = body.strong().spanned(span);
    }

    if style.font_style.contains(synt::FontStyle::ITALIC) {
        body = body.emph().spanned(span);
    }

    if style.font_style.contains(synt::FontStyle::UNDERLINE) {
        body = body.underlined().spanned(span);
    }

    body
}

fn to_typst(synt::Color { r, g, b, a }: synt::Color) -> Color {
    Color::from_u8(r, g, b, a)
}

fn to_syn(color: Color) -> synt::Color {
    let (r, g, b, a) = color.to_rgb().into_format::<u8, u8>().into_components();
    synt::Color { r, g, b, a }
}

/// Create a syntect theme item.
fn item(
    scope: &str,
    color: Option<&str>,
    font_style: Option<synt::FontStyle>,
) -> synt::ThemeItem {
    synt::ThemeItem {
        scope: scope.parse().unwrap(),
        style: synt::StyleModifier {
            foreground: color.map(|s| to_syn(s.parse::<Color>().unwrap())),
            background: None,
            font_style,
        },
    }
}

/// Replace tabs with spaces to align with multiples of `tab_size`.
fn align_tabs(text: &str, tab_size: usize) -> EcoString {
    let replacement = " ".repeat(tab_size);
    let divisor = tab_size.max(1);
    let amount = text.chars().filter(|&c| c == '\t').count();

    let mut res = EcoString::with_capacity(text.len() - amount + amount * tab_size);
    let mut column = 0;

    for grapheme in text.graphemes(true) {
        let c = grapheme.parse::<char>();
        if c == Ok('\t') {
            let required = tab_size - column % divisor;
            res.push_str(&replacement[..required]);
            column += required;
        } else if c.is_ok_and(typst_syntax::is_newline) || grapheme == "\r\n" {
            res.push_str(grapheme);
            column = 0;
        } else {
            res.push_str(grapheme);
            column += 1;
        }
    }

    res
}

/// The syntect syntax definitions.
///
/// Syntax set is generated from the syntaxes from the `bat` project
/// <https://github.com/sharkdp/bat/tree/master/assets/syntaxes>
pub static RAW_SYNTAXES: LazyLock<syntect::parsing::SyntaxSet> =
    LazyLock::new(two_face::syntax::extra_no_newlines);

/// The default theme used for syntax highlighting.
pub static RAW_THEME: LazyLock<synt::Theme> = LazyLock::new(|| synt::Theme {
    name: Some("Typst Light".into()),
    author: Some("The Typst Project Developers".into()),
    settings: synt::ThemeSettings::default(),
    scopes: vec![
        item("comment", Some("#74747c"), None),
        item("constant.character.escape", Some("#1d6c76"), None),
        item("markup.bold", None, Some(synt::FontStyle::BOLD)),
        item("markup.italic", None, Some(synt::FontStyle::ITALIC)),
        item("markup.underline", None, Some(synt::FontStyle::UNDERLINE)),
        item("markup.raw", Some("#6b6b6f"), None),
        item("string.other.math.typst", None, None),
        item("punctuation.definition.math", Some("#198810"), None),
        item("keyword.operator.math", Some("#1d6c76"), None),
        item("markup.heading, entity.name.section", None, Some(synt::FontStyle::BOLD)),
        item(
            "markup.heading.typst",
            None,
            Some(synt::FontStyle::BOLD | synt::FontStyle::UNDERLINE),
        ),
        item("punctuation.definition.list", Some("#8b41b1"), None),
        item("markup.list.term", None, Some(synt::FontStyle::BOLD)),
        item("entity.name.label, markup.other.reference", Some("#1d6c76"), None),
        item("keyword, constant.language, variable.language", Some("#d73948"), None),
        item("storage.type, storage.modifier", Some("#d73948"), None),
        item("constant", Some("#b60157"), None),
        item("string", Some("#198810"), None),
        item("entity.name, variable.function, support", Some("#4b69c6"), None),
        item("support.macro", Some("#16718d"), None),
        item("meta.annotation", Some("#301414"), None),
        item("entity.other, meta.interpolation", Some("#8b41b1"), None),
        item("meta.diff.range", Some("#8b41b1"), None),
        item("markup.inserted, meta.diff.header.to-file", Some("#198810"), None),
        item("markup.deleted, meta.diff.header.from-file", Some("#d73948"), None),
        item("meta.mapping.key.json string.quoted.double.json", Some("#4b69c6"), None),
        item("meta.mapping.value.json string.quoted.double.json", Some("#198810"), None),
    ],
});<|MERGE_RESOLUTION|>--- conflicted
+++ resolved
@@ -24,12 +24,8 @@
 use crate::layout::{Em, HAlignment};
 use crate::loading::{DataSource, Load};
 use crate::model::{Figurable, ParElem};
-<<<<<<< HEAD
-use crate::text::{FontFamily, FontList, LinebreakElem, LocalName, TextElem, TextSize};
-=======
 use crate::routines::Routines;
 use crate::text::{FontFamily, FontList, LocalName, TextElem, TextSize};
->>>>>>> f8dd9e77
 use crate::visualize::Color;
 
 /// Raw text with optional syntax highlighting.
@@ -499,59 +495,6 @@
     }
 }
 
-<<<<<<< HEAD
-impl Show for Packed<RawElem> {
-    #[typst_macros::time(name = "raw", span = self.span())]
-    fn show(&self, _: &mut Engine, styles: StyleChain) -> SourceResult<Content> {
-        let lines = self.lines().map(|v| v.as_slice()).unwrap_or_default();
-
-        let mut seq = EcoVec::with_capacity((2 * lines.len()).saturating_sub(1));
-        for (i, line) in lines.iter().enumerate() {
-            if i != 0 {
-                seq.push(LinebreakElem::shared().clone());
-            }
-
-            seq.push(line.clone().pack());
-        }
-
-        let mut realized = Content::sequence(seq);
-
-        if TargetElem::target_in(styles).is_html() {
-            return Ok(HtmlElem::new(if self.block(styles) {
-                tag::pre
-            } else {
-                tag::code
-            })
-            .with_body(Some(realized))
-            .pack()
-            .spanned(self.span()));
-        }
-
-        if self.block(styles) {
-            // Align the text before inserting it into the block.
-            realized = realized.aligned(self.align(styles).into());
-            realized = BlockElem::new()
-                .with_body(Some(BlockBody::Content(realized)))
-                .pack()
-                .spanned(self.span());
-        }
-
-        Ok(realized)
-    }
-}
-
-impl ShowSet for Packed<RawElem> {
-    fn show_set(&self, styles: StyleChain) -> Styles {
-        let mut out = Styles::new();
-        out.set(TextElem::set_overhang(false));
-        out.set(TextElem::set_lang(Lang::ENGLISH));
-        out.set(TextElem::set_hyphenate(Smart::Custom(false)));
-        out.set(TextElem::set_size(TextSize(Em::new(0.8).into())));
-        out.set(TextElem::set_font(FontList(vec![FontFamily::new("DejaVu Sans Mono")])));
-        out.set(TextElem::set_cjk_latin_spacing(Smart::Custom(None)));
-        if self.block(styles) {
-            out.set(ParElem::set_justify(false));
-=======
 impl ShowSet for Packed<RawElem> {
     fn show_set(&self, styles: StyleChain) -> Styles {
         let mut out = Styles::new();
@@ -563,7 +506,6 @@
         out.set(TextElem::cjk_latin_spacing, Smart::Custom(None));
         if self.block.get(styles) {
             out.set(ParElem::justify, false);
->>>>>>> f8dd9e77
         }
         out
     }
