--- conflicted
+++ resolved
@@ -4,14 +4,6 @@
 use ecow::{EcoString, eco_format};
 use typst_syntax::FileId;
 
-<<<<<<< HEAD
-use crate::diag::{bail, DeprecationSink, StrResult};
-use crate::foundations::{repr, ty, Content, Scope, Value};
-
-/// An module of definitions.
-///
-/// A module
-=======
 use crate::diag::{DeprecationSink, StrResult, bail};
 use crate::foundations::{Content, Scope, Value, repr, ty};
 
@@ -19,7 +11,6 @@
 /// a single theme.
 ///
 /// A module can
->>>>>>> f8dd9e77
 /// - be built-in
 /// - stem from a [file import]($scripting/#modules)
 /// - stem from a [package import]($scripting/#packages) (and thus indirectly
@@ -28,13 +19,7 @@
 ///
 /// You can access definitions from the module using [field access
 /// notation]($scripting/#fields) and interact with it using the [import and
-<<<<<<< HEAD
-/// include syntaxes]($scripting/#modules). Alternatively, it is possible to
-/// convert a module to a dictionary, and therefore access its contents
-/// dynamically, using the [dictionary constructor]($dictionary/#constructor).
-=======
 /// include syntaxes]($scripting/#modules).
->>>>>>> f8dd9e77
 ///
 /// ```example
 /// <<< #import "utils.typ"
