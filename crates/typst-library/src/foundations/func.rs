#[doc(inline)]
pub use typst_macros::func;

use std::fmt::{self, Debug, Formatter};
use std::sync::{Arc, LazyLock};

use comemo::{Tracked, TrackedMut};
use ecow::{EcoString, eco_format};
use typst_syntax::{Span, SyntaxNode, ast};
use typst_utils::{LazyHash, Static, singleton};

<<<<<<< HEAD
use crate::diag::{bail, At, DeprecationSink, SourceResult, StrResult};
use crate::engine::Engine;
use crate::foundations::{
    cast, repr, scope, ty, Args, Bytes, CastInfo, Content, Context, Element, IntoArgs,
    PluginFunc, Scope, Selector, Type, Value,
=======
use crate::diag::{At, DeprecationSink, SourceResult, StrResult, bail};
use crate::engine::Engine;
use crate::foundations::{
    Args, Bytes, CastInfo, Content, Context, Element, IntoArgs, PluginFunc, Scope,
    Selector, Type, Value, cast, repr, scope, ty,
>>>>>>> f8dd9e77
};

/// A mapping from argument values to a return value.
///
/// You can call a function by writing a comma-separated list of function
/// _arguments_ enclosed in parentheses directly after the function name.
/// Additionally, you can pass any number of trailing content block arguments
/// to a function _after_ the normal argument list. If the normal argument list
/// would become empty, it can be omitted. Typst supports positional and named
/// arguments. The former are identified by position and type, while the latter
/// are written as `name: value`.
///
/// Within math mode, function calls have special behaviour. See the
/// [math documentation]($category/math) for more details.
///
/// # Example
/// ```example
/// // Call a function.
/// #list([A], [B])
///
/// // Named arguments and trailing
/// // content blocks.
/// #enum(start: 2)[A][B]
///
/// // Version without parentheses.
/// #list[A][B]
/// ```
///
/// Functions are a fundamental building block of Typst. Typst provides
/// functions for a variety of typesetting tasks. Moreover, the markup you write
/// is backed by functions and all styling happens through functions. This
/// reference lists all available functions and how you can use them. Please
/// also refer to the documentation about [set]($styling/#set-rules) and
/// [show]($styling/#show-rules) rules to learn about additional ways you can
/// work with functions in Typst.
///
/// # Element functions
/// Some functions are associated with _elements_ like [headings]($heading) or
/// [tables]($table). When called, these create an element of their respective
/// kind. In contrast to normal functions, they can further be used in [set
/// rules]($styling/#set-rules), [show rules]($styling/#show-rules), and
/// [selectors]($selector).
///
/// # Function scopes
/// Functions can hold related definitions in their own scope, similar to a
/// [module]($scripting/#modules). Examples of this are [`assert.eq`] or
/// [`list.item`]. However, this feature is currently only available for
/// built-in functions.
///
/// # Defining functions
/// You can define your own function with a [let binding]($scripting/#bindings)
/// that has a parameter list after the binding's name. The parameter list can
/// contain mandatory positional parameters, named parameters with default
/// values and [argument sinks]($arguments).
///
/// The right-hand side of a function binding is the function body, which can be
/// a block or any other expression. It defines the function's return value and
/// can depend on the parameters. If the function body is a [code
/// block]($scripting/#blocks), the return value is the result of joining the
/// values of each expression in the block.
///
/// Within a function body, the `return` keyword can be used to exit early and
/// optionally specify a return value. If no explicit return value is given, the
/// body evaluates to the result of joining all expressions preceding the
/// `return`.
///
/// Functions that don't return any meaningful value return [`none`] instead.
/// The return type of such functions is not explicitly specified in the
/// documentation. (An example of this is [`array.push`]).
///
/// ```example
/// #let alert(body, fill: red) = {
///   set text(white)
///   set align(center)
///   rect(
///     fill: fill,
///     inset: 8pt,
///     radius: 4pt,
///     [*Warning:\ #body*],
///   )
/// }
///
/// #alert[
///   Danger is imminent!
/// ]
///
/// #alert(fill: blue)[
///   KEEP OFF TRACKS
/// ]
/// ```
///
/// # Importing functions
/// Functions can be imported from one file ([`module`]($scripting/#modules)) into
/// another using `{import}`. For example, assume that we have defined the `alert`
/// function from the previous example in a file called `foo.typ`. We can import
/// it into another file by writing `{import "foo.typ": alert}`.
///
/// # Unnamed functions { #unnamed }
/// You can also create an unnamed function without creating a binding by
/// specifying a parameter list followed by `=>` and the function body. If your
/// function has just one parameter, the parentheses around the parameter list
/// are optional. Unnamed functions are mainly useful for show rules, but also
/// for settable properties that take functions like the page function's
/// [`footer`]($page.footer) property.
///
/// ```example
/// #show "once?": it => [#it #it]
/// once?
/// ```
///
/// # Note on function purity
/// In Typst, all functions are _pure._ This means that for the same
/// arguments, they always return the same result. They cannot "remember" things to
/// produce another value when they are called a second time.
///
/// The only exception are built-in methods like
/// [`array.push(value)`]($array.push). These can modify the values they are
/// called on.
#[ty(scope, cast, name = "function")]
#[derive(Clone, Hash)]
#[allow(clippy::derived_hash_with_manual_eq)]
pub struct Func {
    /// The internal representation.
    repr: Repr,
    /// The span with which errors are reported when this function is called.
    span: Span,
}

/// The different kinds of function representations.
#[derive(Clone, PartialEq, Hash)]
enum Repr {
    /// A native Rust function.
    Native(Static<NativeFuncData>),
    /// A function for an element.
    Element(Element),
    /// A user-defined closure.
    Closure(Arc<LazyHash<Closure>>),
    /// A plugin WebAssembly function.
    Plugin(Arc<PluginFunc>),
    /// A nested function with pre-applied arguments.
    With(Arc<(Func, Args)>),
}

impl Func {
    /// The function's name (e.g. `min`).
    ///
    /// Returns `None` if this is an anonymous closure.
    pub fn name(&self) -> Option<&str> {
        match &self.repr {
            Repr::Native(native) => Some(native.name),
            Repr::Element(elem) => Some(elem.name()),
            Repr::Closure(closure) => closure.name(),
            Repr::Plugin(func) => Some(func.name()),
            Repr::With(with) => with.0.name(),
        }
    }

    /// The function's title case name, for use in documentation (e.g. `Minimum`).
    ///
    /// Returns `None` if this is a closure.
    pub fn title(&self) -> Option<&'static str> {
        match &self.repr {
            Repr::Native(native) => Some(native.title),
            Repr::Element(elem) => Some(elem.title()),
            Repr::Closure(_) => None,
            Repr::Plugin(_) => None,
            Repr::With(with) => with.0.title(),
        }
    }

    /// Documentation for the function (as Markdown).
    pub fn docs(&self) -> Option<&'static str> {
        match &self.repr {
            Repr::Native(native) => Some(native.docs),
            Repr::Element(elem) => Some(elem.docs()),
            Repr::Closure(_) => None,
            Repr::Plugin(_) => None,
            Repr::With(with) => with.0.docs(),
        }
    }

    /// Whether the function is known to be contextual.
    pub fn contextual(&self) -> Option<bool> {
        match &self.repr {
            Repr::Native(native) => Some(native.contextual),
            _ => None,
        }
    }

    /// Get details about this function's parameters if available.
    pub fn params(&self) -> Option<&'static [ParamInfo]> {
        match &self.repr {
            Repr::Native(native) => Some(&native.0.params),
            Repr::Element(elem) => Some(elem.params()),
            Repr::Closure(_) => None,
            Repr::Plugin(_) => None,
            Repr::With(with) => with.0.params(),
        }
    }

    /// Get the parameter info for a parameter with the given name if it exist.
    pub fn param(&self, name: &str) -> Option<&'static ParamInfo> {
        self.params()?.iter().find(|param| param.name == name)
    }

    /// Get details about the function's return type.
    pub fn returns(&self) -> Option<&'static CastInfo> {
        match &self.repr {
            Repr::Native(native) => Some(&native.0.returns),
            Repr::Element(_) => {
                Some(singleton!(CastInfo, CastInfo::Type(Type::of::<Content>())))
            }
            Repr::Closure(_) => None,
            Repr::Plugin(_) => None,
            Repr::With(with) => with.0.returns(),
        }
    }

    /// Search keywords for the function.
    pub fn keywords(&self) -> &'static [&'static str] {
        match &self.repr {
            Repr::Native(native) => native.keywords,
            Repr::Element(elem) => elem.keywords(),
            Repr::Closure(_) => &[],
            Repr::Plugin(_) => &[],
            Repr::With(with) => with.0.keywords(),
        }
    }

    /// The function's associated scope of sub-definition.
    pub fn scope(&self) -> Option<&'static Scope> {
        match &self.repr {
            Repr::Native(native) => Some(&native.0.scope),
            Repr::Element(elem) => Some(elem.scope()),
            Repr::Closure(_) => None,
            Repr::Plugin(_) => None,
            Repr::With(with) => with.0.scope(),
        }
    }

    /// Get a field from this function's scope, if possible.
    pub fn field(
        &self,
        field: &str,
        sink: impl DeprecationSink,
    ) -> StrResult<&'static Value> {
        let scope =
            self.scope().ok_or("cannot access fields on user-defined functions")?;
        match scope.get(field) {
            Some(binding) => Ok(binding.read_checked(sink)),
            None => match self.name() {
                Some(name) => bail!("function `{name}` does not contain field `{field}`"),
                None => bail!("function does not contain field `{field}`"),
            },
        }
    }

    /// Extract the element function, if it is one.
    pub fn element(&self) -> Option<Element> {
        match self.repr {
            Repr::Element(func) => Some(func),
            _ => None,
        }
    }

    /// Extract the plugin function, if it is one.
    pub fn to_plugin(&self) -> Option<&PluginFunc> {
        match &self.repr {
            Repr::Plugin(func) => Some(func),
            _ => None,
        }
    }

    /// Call the function with the given context and arguments.
    pub fn call<A: IntoArgs>(
        &self,
        engine: &mut Engine,
        context: Tracked<Context>,
        args: A,
    ) -> SourceResult<Value> {
        self.call_impl(engine, context, args.into_args(self.span))
    }

    /// Non-generic implementation of `call`.
    #[typst_macros::time(name = "func call", span = self.span())]
    fn call_impl(
        &self,
        engine: &mut Engine,
        context: Tracked<Context>,
        mut args: Args,
    ) -> SourceResult<Value> {
        match &self.repr {
            Repr::Native(native) => {
                let value = (native.function.0)(engine, context, &mut args)?;
                args.finish()?;
                Ok(value)
            }
            Repr::Element(func) => {
                let value = func.construct(engine, &mut args)?;
                args.finish()?;
                Ok(Value::Content(value))
            }
            Repr::Closure(closure) => (engine.routines.eval_closure)(
                self,
                closure,
                engine.routines,
                engine.world,
                engine.introspector,
                engine.traced,
                TrackedMut::reborrow_mut(&mut engine.sink),
                engine.route.track(),
                context,
                args,
            ),
            Repr::Plugin(func) => {
                let inputs = args.all::<Bytes>()?;
                let output = func.call(inputs).at(args.span)?;
                args.finish()?;
                Ok(Value::Bytes(output))
            }
            Repr::With(with) => {
                args.items = with.1.items.iter().cloned().chain(args.items).collect();
                with.0.call(engine, context, args)
            }
        }
    }

    /// The function's span.
    pub fn span(&self) -> Span {
        self.span
    }

    /// Attach a span to this function if it doesn't already have one.
    pub fn spanned(mut self, span: Span) -> Self {
        if self.span.is_detached() {
            self.span = span;
        }
        self
    }
}

#[scope]
impl Func {
    /// Returns a new function that has the given arguments pre-applied.
    #[func]
    pub fn with(
        self,
        args: &mut Args,
        /// The arguments to apply to the function.
        #[external]
        #[variadic]
        arguments: Vec<Value>,
    ) -> Func {
        let span = self.span;
        Self {
            repr: Repr::With(Arc::new((self, args.take()))),
            span,
        }
    }

    /// Returns a selector that filters for elements belonging to this function
    /// whose fields have the values of the given arguments.
    ///
    /// ```example
    /// #show heading.where(level: 2): set text(blue)
    /// = Section
    /// == Subsection
    /// === Sub-subsection
    /// ```
    #[func]
    pub fn where_(
        self,
        args: &mut Args,
        /// The fields to filter for.
        #[variadic]
        #[external]
        fields: Vec<Value>,
    ) -> StrResult<Selector> {
        let fields = args.to_named();
        args.items.retain(|arg| arg.name.is_none());

        let element = self
            .element()
            .ok_or("`where()` can only be called on element functions")?;

        let fields = fields
            .into_iter()
            .map(|(key, value)| {
                element.field_id(&key).map(|id| (id, value)).ok_or_else(|| {
                    eco_format!(
                        "element `{}` does not have field `{}`",
                        element.name(),
                        key
                    )
                })
            })
            .collect::<StrResult<smallvec::SmallVec<_>>>()?;

        Ok(element.where_(fields))
    }
}

impl Debug for Func {
    fn fmt(&self, f: &mut Formatter) -> fmt::Result {
        write!(f, "Func({})", self.name().unwrap_or(".."))
    }
}

impl repr::Repr for Func {
    fn repr(&self) -> EcoString {
        const DEFAULT: &str = "(..) => ..";
        match &self.repr {
            Repr::Native(native) => native.name.into(),
            Repr::Element(elem) => elem.name().into(),
            Repr::Closure(closure) => closure.name().unwrap_or(DEFAULT).into(),
            Repr::Plugin(func) => func.name().clone(),
            Repr::With(_) => DEFAULT.into(),
        }
    }
}

impl PartialEq for Func {
    fn eq(&self, other: &Self) -> bool {
        self.repr == other.repr
    }
}

impl PartialEq<&'static NativeFuncData> for Func {
    fn eq(&self, other: &&'static NativeFuncData) -> bool {
<<<<<<< HEAD
        match &self.repr {
            Repr::Native(native) => *native == Static(*other),
=======
        match &self.repr {
            Repr::Native(native) => *native == Static(*other),
            _ => false,
        }
    }
}

impl PartialEq<Element> for Func {
    fn eq(&self, other: &Element) -> bool {
        match &self.repr {
            Repr::Element(elem) => elem == other,
>>>>>>> f8dd9e77
            _ => false,
        }
    }
}

impl From<Repr> for Func {
    fn from(repr: Repr) -> Self {
        Self { repr, span: Span::detached() }
    }
}

impl From<&'static NativeFuncData> for Func {
    fn from(data: &'static NativeFuncData) -> Self {
        Repr::Native(Static(data)).into()
    }
}

impl From<Element> for Func {
    fn from(func: Element) -> Self {
        Repr::Element(func).into()
    }
}

impl From<Closure> for Func {
    fn from(closure: Closure) -> Self {
        Repr::Closure(Arc::new(LazyHash::new(closure))).into()
    }
}

impl From<PluginFunc> for Func {
    fn from(func: PluginFunc) -> Self {
        Repr::Plugin(Arc::new(func)).into()
    }
}

/// A Typst function that is defined by a native Rust type that shadows a
/// native Rust function.
pub trait NativeFunc {
    /// Get the function for the native Rust type.
    fn func() -> Func {
        Func::from(Self::data())
    }

    /// Get the function data for the native Rust function.
    fn data() -> &'static NativeFuncData;
}

/// Defines a native function.
#[derive(Debug)]
pub struct NativeFuncData {
    /// The implementation of the function.
    pub function: NativeFuncPtr,
    /// The function's normal name (e.g. `align`), as exposed to Typst.
    pub name: &'static str,
    /// The function's title case name (e.g. `Align`).
    pub title: &'static str,
    /// The documentation for this function as a string.
    pub docs: &'static str,
    /// A list of alternate search terms for this function.
    pub keywords: &'static [&'static str],
    /// Whether this function makes use of context.
    pub contextual: bool,
    /// Definitions in the scope of the function.
    pub scope: DynLazyLock<Scope>,
    /// A list of parameter information for each parameter.
    pub params: DynLazyLock<Vec<ParamInfo>>,
    /// Information about the return value of this function.
<<<<<<< HEAD
    pub returns: LazyLock<CastInfo>,
=======
    pub returns: DynLazyLock<CastInfo>,
>>>>>>> f8dd9e77
}

cast! {
    &'static NativeFuncData,
    self => Func::from(self).into_value(),
}

/// A pointer to a native function's implementation.
pub struct NativeFuncPtr(pub &'static NativeFuncSignature);

/// The signature of a native function's implementation.
type NativeFuncSignature =
    dyn Fn(&mut Engine, Tracked<Context>, &mut Args) -> SourceResult<Value> + Send + Sync;

impl Debug for NativeFuncPtr {
    fn fmt(&self, f: &mut Formatter<'_>) -> fmt::Result {
        f.pad("NativeFuncPtr(..)")
    }
}

/// A `LazyLock` that uses a static closure for initialization instead of only
/// working with function pointers.
///
/// Can be created from a normal function or closure by prepending with a `&`,
/// e.g. `LazyLock::new(&|| "hello")`. Can be created from a dynamic closure
/// by allocating and then leaking it. This is equivalent to having it
/// statically allocated, but allows for it to be generated at runtime.
type DynLazyLock<T> = LazyLock<T, &'static (dyn Fn() -> T + Send + Sync)>;

/// Describes a function parameter.
#[derive(Debug, Clone)]
pub struct ParamInfo {
    /// The parameter's name.
    pub name: &'static str,
    /// Documentation for the parameter.
    pub docs: &'static str,
    /// Describe what values this parameter accepts.
    pub input: CastInfo,
    /// Creates an instance of the parameter's default value.
    pub default: Option<fn() -> Value>,
    /// Is the parameter positional?
    pub positional: bool,
    /// Is the parameter named?
    ///
    /// Can be true even if `positional` is true if the parameter can be given
    /// in both variants.
    pub named: bool,
    /// Can the parameter be given any number of times?
    pub variadic: bool,
    /// Is the parameter required?
    pub required: bool,
    /// Is the parameter settable with a set rule?
    pub settable: bool,
}

/// Distinguishes between variants of closures.
#[derive(Debug, Hash)]
pub enum ClosureNode {
    /// A regular closure. Must always be castable to a `ast::Closure`.
    Closure(SyntaxNode),
    /// Synthetic closure used for `context` expressions. Can be any `ast::Expr`
    /// and has no parameters.
    Context(SyntaxNode),
}

/// A user-defined closure.
#[derive(Debug, Hash)]
pub struct Closure {
    /// The closure's syntax node.
    pub node: ClosureNode,
    /// Default values of named parameters.
    pub defaults: Vec<Value>,
    /// Captured values from outer scopes.
    pub captured: Scope,
    /// The number of positional parameters in the closure.
    pub num_pos_params: usize,
}

impl Closure {
    /// The name of the closure.
    pub fn name(&self) -> Option<&str> {
<<<<<<< HEAD
        self.node.cast::<ast::Closure>()?.name().map(|ident| ident.as_str())
=======
        match self.node {
            ClosureNode::Closure(ref node) => {
                node.cast::<ast::Closure>()?.name().map(|ident| ident.as_str())
            }
            _ => None,
        }
>>>>>>> f8dd9e77
    }
}

cast! {
    Closure,
    self => Value::Func(self.into()),
}<|MERGE_RESOLUTION|>--- conflicted
+++ resolved
@@ -9,19 +9,11 @@
 use typst_syntax::{Span, SyntaxNode, ast};
 use typst_utils::{LazyHash, Static, singleton};
 
-<<<<<<< HEAD
-use crate::diag::{bail, At, DeprecationSink, SourceResult, StrResult};
-use crate::engine::Engine;
-use crate::foundations::{
-    cast, repr, scope, ty, Args, Bytes, CastInfo, Content, Context, Element, IntoArgs,
-    PluginFunc, Scope, Selector, Type, Value,
-=======
 use crate::diag::{At, DeprecationSink, SourceResult, StrResult, bail};
 use crate::engine::Engine;
 use crate::foundations::{
     Args, Bytes, CastInfo, Content, Context, Element, IntoArgs, PluginFunc, Scope,
     Selector, Type, Value, cast, repr, scope, ty,
->>>>>>> f8dd9e77
 };
 
 /// A mapping from argument values to a return value.
@@ -451,10 +443,6 @@
 
 impl PartialEq<&'static NativeFuncData> for Func {
     fn eq(&self, other: &&'static NativeFuncData) -> bool {
-<<<<<<< HEAD
-        match &self.repr {
-            Repr::Native(native) => *native == Static(*other),
-=======
         match &self.repr {
             Repr::Native(native) => *native == Static(*other),
             _ => false,
@@ -466,7 +454,6 @@
     fn eq(&self, other: &Element) -> bool {
         match &self.repr {
             Repr::Element(elem) => elem == other,
->>>>>>> f8dd9e77
             _ => false,
         }
     }
@@ -534,11 +521,7 @@
     /// A list of parameter information for each parameter.
     pub params: DynLazyLock<Vec<ParamInfo>>,
     /// Information about the return value of this function.
-<<<<<<< HEAD
-    pub returns: LazyLock<CastInfo>,
-=======
     pub returns: DynLazyLock<CastInfo>,
->>>>>>> f8dd9e77
 }
 
 cast! {
@@ -620,16 +603,12 @@
 impl Closure {
     /// The name of the closure.
     pub fn name(&self) -> Option<&str> {
-<<<<<<< HEAD
-        self.node.cast::<ast::Closure>()?.name().map(|ident| ident.as_str())
-=======
         match self.node {
             ClosureNode::Closure(ref node) => {
                 node.cast::<ast::Closure>()?.name().map(|ident| ident.as_str())
             }
             _ => None,
         }
->>>>>>> f8dd9e77
     }
 }
 
