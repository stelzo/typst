use std::io::Read;
use std::path::{Path, PathBuf};
use std::sync::{LazyLock, OnceLock};
use std::{fmt, fs, io, mem};

use chrono::{DateTime, Datelike, FixedOffset, Local, Utc};
use ecow::{EcoString, eco_format};
use parking_lot::Mutex;
use rustc_hash::FxHashMap;
use typst::diag::{FileError, FileResult};
use typst::foundations::{Bytes, Datetime, Dict, IntoValue};
use typst::syntax::{FileId, Lines, Source, VirtualPath};
use typst::text::{Font, FontBook};
use typst::utils::LazyHash;
use typst::{Library, LibraryExt, World};
use typst_kit::fonts::{FontSlot, Fonts};
use typst_kit::package::PackageStorage;
use typst_timing::timed;

use crate::args::{Feature, Input, ProcessArgs, WorldArgs};
use crate::download::PrintDownload;
use crate::package;

/// Static `FileId` allocated for stdin.
/// This is to ensure that a file is read in the correct way.
static STDIN_ID: LazyLock<FileId> =
    LazyLock::new(|| FileId::new_fake(VirtualPath::new("<stdin>")));

/// A world that provides access to the operating system.
pub struct SystemWorld {
    /// The working directory.
    workdir: PathBuf,
    /// The root relative to which absolute paths are resolved.
    root: PathBuf,
    /// The input path.
    main: FileId,
    /// Typst's standard library.
    library: LazyHash<Library>,
    /// Metadata about discovered fonts.
    book: LazyHash<FontBook>,
    /// Locations of and storage for lazily loaded fonts.
    fonts: Vec<FontSlot>,
    /// Maps file ids to source files and buffers.
    slots: Mutex<FxHashMap<FileId, FileSlot>>,
    /// Holds information about where packages are stored.
    package_storage: PackageStorage,
    /// The current datetime if requested. This is stored here to ensure it is
    /// always the same within one compilation.
    /// Reset between compilations if not [`Now::Fixed`].
    now: Now,
}

impl SystemWorld {
    /// Create a new system world.
    pub fn new(
        input: &Input,
        world_args: &WorldArgs,
        process_args: &ProcessArgs,
    ) -> Result<Self, WorldCreationError> {
        // Set up the thread pool.
        if let Some(jobs) = process_args.jobs {
            rayon::ThreadPoolBuilder::new()
                .num_threads(jobs)
                .use_current_thread()
                .build_global()
                .ok();
        }

        // Resolve the system-global input path.
        let input = match input {
            Input::Stdin => None,
            Input::Path(path) => {
                Some(path.canonicalize().map_err(|err| match err.kind() {
                    io::ErrorKind::NotFound => {
                        WorldCreationError::InputNotFound(path.clone())
                    }
                    _ => WorldCreationError::Io(err),
                })?)
            }
        };

        // Resolve the system-global root directory.
        let root = {
            let path = world_args
                .root
                .as_deref()
                .or_else(|| input.as_deref().and_then(|i| i.parent()))
                .unwrap_or(Path::new("."));
            path.canonicalize().map_err(|err| match err.kind() {
                io::ErrorKind::NotFound => {
                    WorldCreationError::RootNotFound(path.to_path_buf())
                }
                _ => WorldCreationError::Io(err),
            })?
        };

        let main = if let Some(path) = &input {
            // Resolve the virtual path of the main file within the project root.
            let main_path = VirtualPath::within_root(path, &root)
                .ok_or(WorldCreationError::InputOutsideRoot)?;
            FileId::new(None, main_path)
        } else {
            // Return the special id of STDIN otherwise
            *STDIN_ID
        };

        let library = {
            // Convert the input pairs to a dictionary.
            let inputs: Dict = world_args
                .inputs
                .iter()
                .map(|(k, v)| (k.as_str().into(), v.as_str().into_value()))
                .collect();

            let features = process_args
                .features
                .iter()
                .map(|&feature| match feature {
                    Feature::Html => typst::Feature::Html,
                    Feature::A11yExtras => typst::Feature::A11yExtras,
                })
                .collect();

            Library::builder().with_inputs(inputs).with_features(features).build()
        };

        let mut fonts = Fonts::searcher();
        fonts.include_system_fonts(!world_args.font.ignore_system_fonts);
        #[cfg(feature = "embed-fonts")]
        fonts.include_embedded_fonts(!world_args.font.ignore_embedded_fonts);
        let fonts = fonts.search_with(&world_args.font.font_paths);

        let now = match world_args.creation_timestamp {
            Some(time) => Now::Fixed(time),
            None => Now::System(OnceLock::new()),
        };

        let env_workdir = std::env::current_dir().ok();
        let workdir = env_workdir.unwrap_or(PathBuf::from("."));

        Ok(Self {
            workdir: workdir.clone(),
            root,
            main,
            library: LazyHash::new(library),
            book: LazyHash::new(fonts.book),
            fonts: fonts.fonts,
<<<<<<< HEAD
            slots: Mutex::new(HashMap::new()),
            package_storage: package::storage(&world_args.package, Some(workdir)),
=======
            slots: Mutex::new(FxHashMap::default()),
            package_storage: package::storage(&world_args.package),
>>>>>>> f8dd9e77
            now,
        })
    }

    /// The id of the main source file.
    pub fn main(&self) -> FileId {
        self.main
    }

    /// The root relative to which absolute paths are resolved.
    pub fn root(&self) -> &Path {
        &self.root
    }

    /// The current working directory.
    pub fn workdir(&self) -> &Path {
        self.workdir.as_path()
    }

    /// Return all paths the last compilation depended on.
    pub fn dependencies(&mut self) -> impl Iterator<Item = PathBuf> + '_ {
        self.slots
            .get_mut()
            .values()
            .filter(|slot| slot.accessed())
            .filter_map(|slot| {
                system_path(&self.root, slot.id, &self.package_storage).ok()
            })
    }

    /// Reset the compilation state in preparation of a new compilation.
    pub fn reset(&mut self) {
        #[allow(clippy::iter_over_hash_type, reason = "order does not matter")]
        for slot in self.slots.get_mut().values_mut() {
            slot.reset();
        }
        if let Now::System(time_lock) = &mut self.now {
            time_lock.take();
        }
    }

    /// Lookup line metadata for a file by id.
    #[track_caller]
    pub fn lookup(&self, id: FileId) -> Lines<String> {
        self.slot(id, |slot| {
            if let Some(source) = slot.source.get() {
                let source = source.as_ref().expect("file is not valid");
                source.lines().clone()
            } else if let Some(bytes) = slot.file.get() {
                let bytes = bytes.as_ref().expect("file is not valid");
                Lines::try_from(bytes).expect("file is not valid utf-8")
            } else {
                panic!("file id does not point to any source file");
            }
        })
    }
}

impl World for SystemWorld {
    fn library(&self) -> &LazyHash<Library> {
        &self.library
    }

    fn book(&self) -> &LazyHash<FontBook> {
        &self.book
    }

    fn main(&self) -> FileId {
        self.main
    }

    fn source(&self, id: FileId) -> FileResult<Source> {
        self.slot(id, |slot| slot.source(&self.root, &self.package_storage))
    }

    fn file(&self, id: FileId) -> FileResult<Bytes> {
        self.slot(id, |slot| slot.file(&self.root, &self.package_storage))
    }

    fn font(&self, index: usize) -> Option<Font> {
        // comemo's validation may invoke this function with an invalid index. This is
        // impossible in typst-cli but possible if a custom tool mutates the fonts.
        self.fonts.get(index)?.get()
    }

    fn today(&self, offset: Option<i64>) -> Option<Datetime> {
        let now = match &self.now {
            Now::Fixed(time) => time,
            Now::System(time) => time.get_or_init(Utc::now),
        };

        // The time with the specified UTC offset, or within the local time zone.
        let with_offset = match offset {
            None => now.with_timezone(&Local).fixed_offset(),
            Some(hours) => {
                let seconds = i32::try_from(hours).ok()?.checked_mul(3600)?;
                now.with_timezone(&FixedOffset::east_opt(seconds)?)
            }
        };

        Datetime::from_ymd(
            with_offset.year(),
            with_offset.month().try_into().ok()?,
            with_offset.day().try_into().ok()?,
        )
    }
}

impl SystemWorld {
    /// Access the canonical slot for the given file id.
    fn slot<F, T>(&self, id: FileId, f: F) -> T
    where
        F: FnOnce(&mut FileSlot) -> T,
    {
        let mut map = self.slots.lock();
        f(map.entry(id).or_insert_with(|| FileSlot::new(id)))
    }
}

/// Holds the processed data for a file ID.
///
/// Both fields can be populated if the file is both imported and read().
struct FileSlot {
    /// The slot's file id.
    id: FileId,
    /// The lazily loaded and incrementally updated source file.
    source: SlotCell<Source>,
    /// The lazily loaded raw byte buffer.
    file: SlotCell<Bytes>,
}

impl FileSlot {
    /// Create a new file slot.
    fn new(id: FileId) -> Self {
        Self { id, file: SlotCell::new(), source: SlotCell::new() }
    }

    /// Whether the file was accessed in the ongoing compilation.
    fn accessed(&self) -> bool {
        self.source.accessed() || self.file.accessed()
    }

    /// Marks the file as not yet accessed in preparation of the next
    /// compilation.
    fn reset(&mut self) {
        self.source.reset();
        self.file.reset();
    }

    /// Retrieve the source for this file.
    fn source(
        &mut self,
        project_root: &Path,
        package_storage: &PackageStorage,
    ) -> FileResult<Source> {
        self.source.get_or_init(
            || read(self.id, project_root, package_storage),
            |data, prev| {
                let text = decode_utf8(&data)?;
                if let Some(mut prev) = prev {
                    prev.replace(text);
                    Ok(prev)
                } else {
                    Ok(Source::new(self.id, text.into()))
                }
            },
        )
    }

    /// Retrieve the file's bytes.
    fn file(
        &mut self,
        project_root: &Path,
        package_storage: &PackageStorage,
    ) -> FileResult<Bytes> {
        self.file.get_or_init(
            || read(self.id, project_root, package_storage),
            |data, _| Ok(Bytes::new(data)),
        )
    }
}

/// Lazily processes data for a file.
struct SlotCell<T> {
    /// The processed data.
    data: Option<FileResult<T>>,
    /// A hash of the raw file contents / access error.
    fingerprint: u128,
    /// Whether the slot has been accessed in the current compilation.
    accessed: bool,
}

impl<T: Clone> SlotCell<T> {
    /// Creates a new, empty cell.
    fn new() -> Self {
        Self { data: None, fingerprint: 0, accessed: false }
    }

    /// Whether the cell was accessed in the ongoing compilation.
    fn accessed(&self) -> bool {
        self.accessed
    }

    /// Marks the cell as not yet accessed in preparation of the next
    /// compilation.
    fn reset(&mut self) {
        self.accessed = false;
    }

    /// Gets the contents of the cell.
    fn get(&self) -> Option<&FileResult<T>> {
        self.data.as_ref()
    }

    /// Gets the contents of the cell or initialize them.
    fn get_or_init(
        &mut self,
        load: impl FnOnce() -> FileResult<Vec<u8>>,
        f: impl FnOnce(Vec<u8>, Option<T>) -> FileResult<T>,
    ) -> FileResult<T> {
        // If we accessed the file already in this compilation, retrieve it.
        if mem::replace(&mut self.accessed, true)
            && let Some(data) = &self.data
        {
            return data.clone();
        }

        // Read and hash the file.
        let result = timed!("loading file", load());
        let fingerprint = timed!("hashing file", typst::utils::hash128(&result));

        // If the file contents didn't change, yield the old processed data.
        if mem::replace(&mut self.fingerprint, fingerprint) == fingerprint
            && let Some(data) = &self.data
        {
            return data.clone();
        }

        let prev = self.data.take().and_then(Result::ok);
        let value = result.and_then(|data| f(data, prev));
        self.data = Some(value.clone());

        value
    }
}

/// Resolves the path of a file id on the system, downloading a package if
/// necessary.
fn system_path(
    project_root: &Path,
    id: FileId,
    package_storage: &PackageStorage,
) -> FileResult<PathBuf> {
    // Determine the root path relative to which the file path
    // will be resolved.
    let buf;
    let mut root = project_root;
    if let Some(spec) = id.package() {
        buf = package_storage.prepare_package(spec, &mut PrintDownload(&spec))?;
        root = &buf;
    }

    // Join the path to the root. If it tries to escape, deny
    // access. Note: It can still escape via symlinks.
    id.vpath().resolve(root).ok_or(FileError::AccessDenied)
}

/// Reads a file from a `FileId`.
///
/// If the ID represents stdin it will read from standard input,
/// otherwise it gets the file path of the ID and reads the file from disk.
fn read(
    id: FileId,
    project_root: &Path,
    package_storage: &PackageStorage,
) -> FileResult<Vec<u8>> {
    if id == *STDIN_ID {
        read_from_stdin()
    } else {
        read_from_disk(&system_path(project_root, id, package_storage)?)
    }
}

/// Read a file from disk.
fn read_from_disk(path: &Path) -> FileResult<Vec<u8>> {
    let f = |e| FileError::from_io(e, path);
    if fs::metadata(path).map_err(f)?.is_dir() {
        Err(FileError::IsDirectory)
    } else {
        fs::read(path).map_err(f)
    }
}

/// Read from stdin.
fn read_from_stdin() -> FileResult<Vec<u8>> {
    let mut buf = Vec::new();
    let result = io::stdin().read_to_end(&mut buf);
    match result {
        Ok(_) => (),
        Err(err) if err.kind() == io::ErrorKind::BrokenPipe => (),
        Err(err) => return Err(FileError::from_io(err, Path::new("<stdin>"))),
    }
    Ok(buf)
}

/// Decode UTF-8 with an optional BOM.
fn decode_utf8(buf: &[u8]) -> FileResult<&str> {
    // Remove UTF-8 BOM.
    Ok(std::str::from_utf8(buf.strip_prefix(b"\xef\xbb\xbf").unwrap_or(buf))?)
}

/// The current date and time.
enum Now {
    /// The date and time if the environment `SOURCE_DATE_EPOCH` is set.
    /// Used for reproducible builds.
    Fixed(DateTime<Utc>),
    /// The current date and time if the time is not externally fixed.
    System(OnceLock<DateTime<Utc>>),
}

/// An error that occurs during world construction.
#[derive(Debug)]
pub enum WorldCreationError {
    /// The input file does not appear to exist.
    InputNotFound(PathBuf),
    /// The input file is not contained within the root folder.
    InputOutsideRoot,
    /// The root directory does not appear to exist.
    RootNotFound(PathBuf),
    /// Another type of I/O error.
    Io(io::Error),
}

impl fmt::Display for WorldCreationError {
    fn fmt(&self, f: &mut fmt::Formatter<'_>) -> fmt::Result {
        match self {
            WorldCreationError::InputNotFound(path) => {
                write!(f, "input file not found (searched at {})", path.display())
            }
            WorldCreationError::InputOutsideRoot => {
                write!(f, "source file must be contained in project root")
            }
            WorldCreationError::RootNotFound(path) => {
                write!(f, "root directory not found (searched at {})", path.display())
            }
            WorldCreationError::Io(err) => write!(f, "{err}"),
        }
    }
}

impl From<WorldCreationError> for EcoString {
    fn from(err: WorldCreationError) -> Self {
        eco_format!("{err}")
    }
}<|MERGE_RESOLUTION|>--- conflicted
+++ resolved
@@ -4,7 +4,7 @@
 use std::{fmt, fs, io, mem};
 
 use chrono::{DateTime, Datelike, FixedOffset, Local, Utc};
-use ecow::{EcoString, eco_format};
+use ecow::{eco_format, EcoString};
 use parking_lot::Mutex;
 use rustc_hash::FxHashMap;
 use typst::diag::{FileError, FileResult};
@@ -145,13 +145,8 @@
             library: LazyHash::new(library),
             book: LazyHash::new(fonts.book),
             fonts: fonts.fonts,
-<<<<<<< HEAD
-            slots: Mutex::new(HashMap::new()),
+            slots: Mutex::new(FxHashMap::default()),
             package_storage: package::storage(&world_args.package, Some(workdir)),
-=======
-            slots: Mutex::new(FxHashMap::default()),
-            package_storage: package::storage(&world_args.package),
->>>>>>> f8dd9e77
             now,
         })
     }
