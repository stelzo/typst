--- conflicted
+++ resolved
@@ -6,7 +6,6 @@
 use codespan_reporting::term;
 use ecow::eco_format;
 use parking_lot::RwLock;
-use pathdiff::diff_paths;
 use rayon::iter::{IntoParallelRefIterator, ParallelIterator};
 use typst::WorldExt;
 use typst::diag::{
@@ -248,12 +247,6 @@
 
     let Warned { output, mut warnings } = compile_and_export(world, config);
 
-<<<<<<< HEAD
-    match output {
-        // Export the PDF / PNG.
-        Ok(outputs) => {
-            let duration = start.elapsed();
-=======
     // Add static warnings (for deprecated CLI flags and such).
     for warning in config.warnings.iter() {
         warnings.push(
@@ -261,7 +254,6 @@
                 .with_hints(warning.hints().iter().map(Into::into)),
         );
     }
->>>>>>> f8dd9e77
 
     match &output {
         // Print success message and possibly warnings.
@@ -278,10 +270,6 @@
             print_diagnostics(world, &[], &warnings, config.diagnostic_format)
                 .map_err(|err| eco_format!("failed to print diagnostics ({err})"))?;
 
-<<<<<<< HEAD
-            write_make_deps(world, config, outputs)?;
-=======
->>>>>>> f8dd9e77
             open_output(config)?;
         }
 
@@ -580,113 +568,6 @@
     }
 }
 
-<<<<<<< HEAD
-/// Writes a Makefile rule describing the relationship between the output and
-/// its dependencies to the path specified by the --make-deps argument, if it
-/// was provided.
-fn write_make_deps(
-    world: &mut SystemWorld,
-    config: &CompileConfig,
-    outputs: Vec<Output>,
-) -> StrResult<()> {
-    let Some(ref make_deps_path) = config.make_deps else { return Ok(()) };
-    let Ok(output_paths) = outputs
-        .into_iter()
-        .filter_map(|o| match o {
-            Output::Path(path) => Some(path.into_os_string().into_string()),
-            Output::Stdout => None,
-        })
-        .collect::<Result<Vec<_>, _>>()
-    else {
-        bail!("failed to create make dependencies file because output path was not valid unicode")
-    };
-    if output_paths.is_empty() {
-        bail!("failed to create make dependencies file because output was stdout")
-    }
-
-    // Based on `munge` in libcpp/mkdeps.cc from the GCC source code. This isn't
-    // perfect as some special characters can't be escaped.
-    fn munge(s: &str) -> String {
-        let mut res = String::with_capacity(s.len());
-        let mut slashes = 0;
-        for c in s.chars() {
-            match c {
-                '\\' => slashes += 1,
-                '$' => {
-                    res.push('$');
-                    slashes = 0;
-                }
-                ':' => {
-                    res.push('\\');
-                    slashes = 0;
-                }
-                ' ' | '\t' => {
-                    // `munge`'s source contains a comment here that says: "A
-                    // space or tab preceded by 2N+1 backslashes represents N
-                    // backslashes followed by space..."
-                    for _ in 0..slashes + 1 {
-                        res.push('\\');
-                    }
-                    slashes = 0;
-                }
-                '#' => {
-                    res.push('\\');
-                    slashes = 0;
-                }
-                _ => slashes = 0,
-            };
-            res.push(c);
-        }
-        res
-    }
-
-    fn write(
-        make_deps_path: &Path,
-        output_paths: Vec<String>,
-        root: PathBuf,
-        dependencies: impl Iterator<Item = PathBuf>,
-    ) -> io::Result<()> {
-        let mut file = File::create(make_deps_path)?;
-        let current_dir = std::env::current_dir()?;
-        let relative_root = diff_paths(&root, &current_dir).unwrap_or(root.clone());
-
-        for (i, output_path) in output_paths.into_iter().enumerate() {
-            if i != 0 {
-                file.write_all(b" ")?;
-            }
-            file.write_all(munge(&output_path).as_bytes())?;
-        }
-        file.write_all(b":")?;
-        for dependency in dependencies {
-            let relative_dependency = match dependency.strip_prefix(&root) {
-                Ok(root_relative_dependency) => {
-                    relative_root.join(root_relative_dependency)
-                }
-                Err(_) => dependency,
-            };
-            let Some(relative_dependency) = relative_dependency.to_str() else {
-                // Silently skip paths that aren't valid unicode so we still
-                // produce a rule that will work for the other paths that can be
-                // processed.
-                continue;
-            };
-
-            file.write_all(b" ")?;
-            file.write_all(munge(relative_dependency).as_bytes())?;
-        }
-        file.write_all(b"\n")?;
-
-        Ok(())
-    }
-
-    write(make_deps_path, output_paths, world.root().to_owned(), world.dependencies())
-        .map_err(|err| {
-            eco_format!("failed to create make dependencies file due to IO error ({err})")
-        })
-}
-
-=======
->>>>>>> f8dd9e77
 /// Opens the output if desired.
 fn open_output(config: &mut CompileConfig) -> StrResult<()> {
     let Some(viewer) = config.open.take() else { return Ok(()) };
