--- conflicted
+++ resolved
@@ -8,25 +8,19 @@
 use std::cell::LazyCell;
 
 use arrayvec::ArrayVec;
+use bumpalo::collections::{CollectIn, String as BumpString, Vec as BumpVec};
 use bumpalo::Bump;
-use bumpalo::collections::{CollectIn, String as BumpString, Vec as BumpVec};
 use comemo::Track;
 use ecow::EcoString;
-use typst_library::diag::{At, SourceResult, bail};
+use typst_library::diag::{bail, At, SourceResult};
 use typst_library::engine::Engine;
 use typst_library::foundations::{
-<<<<<<< HEAD
-    Content, Context, ContextElem, Element, NativeElement, Recipe, RecipeIndex, Selector,
-    SequenceElem, Show, ShowSet, Style, StyleChain, StyledElem, Styles, SymbolElem,
-    Synthesize, Transformation,
-=======
     Content, Context, ContextElem, Element, NativeElement, NativeShowRule, Packed,
     Recipe, RecipeIndex, Selector, SequenceElem, ShowSet, Style, StyleChain, StyledElem,
     Styles, SymbolElem, Synthesize, TargetElem, Transformation,
 };
 use typst_library::introspection::{
     Locatable, LocationKey, SplitLocator, Tag, TagElem, TagFlags, Tagged,
->>>>>>> f8dd9e77
 };
 use typst_library::layout::{
     AlignElem, BoxElem, HElem, InlineElem, PageElem, PagebreakElem, VElem,
@@ -56,19 +50,11 @@
         locator,
         arenas,
         rules: match kind {
-<<<<<<< HEAD
-            RealizationKind::LayoutDocument(_) => LAYOUT_RULES,
-            RealizationKind::LayoutFragment(_) => LAYOUT_RULES,
-            RealizationKind::LayoutPar => LAYOUT_PAR_RULES,
-            RealizationKind::HtmlDocument(_) => HTML_DOCUMENT_RULES,
-            RealizationKind::HtmlFragment(_) => HTML_FRAGMENT_RULES,
-=======
             RealizationKind::LayoutDocument { .. } => LAYOUT_RULES,
             RealizationKind::LayoutFragment { .. } => LAYOUT_RULES,
             RealizationKind::LayoutPar => LAYOUT_PAR_RULES,
             RealizationKind::HtmlDocument { .. } => HTML_DOCUMENT_RULES,
             RealizationKind::HtmlFragment { .. } => HTML_FRAGMENT_RULES,
->>>>>>> f8dd9e77
             RealizationKind::Math => MATH_RULES,
         },
         sink: vec![],
@@ -318,18 +304,7 @@
         // textual elements via `TEXTUAL` grouping. However, in math, this is
         // not desirable, so we just do it on a per-element basis.
         if let Some(elem) = content.to_packed::<SymbolElem>() {
-<<<<<<< HEAD
-            if let Some(m) =
-                find_regex_match_in_str(elem.text.encode_utf8(&mut [0; 4]), styles)
-            {
-                visit_regex_match(s, &[(content, styles)], m)?;
-                return Ok(true);
-            }
-        } else if let Some(elem) = content.to_packed::<TextElem>() {
-            if let Some(m) = find_regex_match_in_str(&elem.text, styles) {
-=======
             if let Some(m) = find_regex_match_in_str(elem.text.as_str(), styles) {
->>>>>>> f8dd9e77
                 visit_regex_match(s, &[(content, styles)], m)?;
                 return Ok(true);
             }
@@ -350,11 +325,7 @@
         // Symbols in non-math content transparently convert to `TextElem` so we
         // don't have to handle them in non-math layout.
         if let Some(elem) = content.to_packed::<SymbolElem>() {
-<<<<<<< HEAD
-            let mut text = TextElem::packed(elem.text).spanned(elem.span());
-=======
             let mut text = TextElem::packed(elem.text.clone()).spanned(elem.span());
->>>>>>> f8dd9e77
             if let Some(label) = elem.label() {
                 text.set_label(label);
             }
@@ -622,11 +593,7 @@
     let mut pagebreak = false;
     for style in local.iter() {
         let Some(elem) = style.element() else { continue };
-<<<<<<< HEAD
-        if elem == DocumentElem::elem() {
-=======
         if elem == DocumentElem::ELEM {
->>>>>>> f8dd9e77
             if let Some(info) = s.kind.as_document_mut() {
                 info.populate(&local)
             } else {
@@ -634,16 +601,6 @@
                     style.span(),
                     "document set rules are not allowed inside of containers"
                 );
-<<<<<<< HEAD
-            }
-        } else if elem == PageElem::elem() {
-            if !matches!(s.kind, RealizationKind::LayoutDocument(_)) {
-                bail!(
-                    style.span(),
-                    "page configuration is not allowed inside of containers"
-                );
-            }
-=======
             }
         } else if elem == TextElem::ELEM {
             // Infer the document locale from the first toplevel set rule.
@@ -657,7 +614,6 @@
                     "page configuration is not allowed inside of containers"
                 );
             }
->>>>>>> f8dd9e77
 
             // When there are page styles, we "break free" from our show rule cage.
             pagebreak = true;
@@ -722,11 +678,7 @@
 
         // If the element can be added to the active grouping, do it.
         if !active.interrupted
-<<<<<<< HEAD
-            && ((active.rule.trigger)(content, &s.kind) || (active.rule.inner)(content))
-=======
             && ((active.rule.trigger)(content, s) || (active.rule.inner)(content))
->>>>>>> f8dd9e77
         {
             s.sink.push((content, styles));
             return Ok(true);
@@ -858,9 +810,6 @@
 /// Finishes the currently innermost grouping.
 fn finish_innermost_grouping(s: &mut State) -> SourceResult<()> {
     // The grouping we are interrupting.
-<<<<<<< HEAD
-    let Grouping { start, rule, .. } = s.groupings.pop().unwrap();
-=======
     let Grouping { mut start, rule, .. } = s.groupings.pop().unwrap();
 
     // Trim trailing non-trigger elements. At the start, they are already not
@@ -909,7 +858,6 @@
             }
         }
     }
->>>>>>> f8dd9e77
 
     let tail = s.store_slice(&s.sink[end..]);
     s.sink.truncate(end);
@@ -991,15 +939,9 @@
         // Note that `SymbolElem` converts into `TextElem` before textual show
         // rules run, and we apply textual rules to elements manually during
         // math realization, so we don't check for it here.
-<<<<<<< HEAD
-        elem == TextElem::elem()
-            || elem == LinebreakElem::elem()
-            || elem == SmartQuoteElem::elem()
-=======
         elem == TextElem::ELEM
             || elem == LinebreakElem::ELEM
             || elem == SmartQuoteElem::ELEM
->>>>>>> f8dd9e77
     },
     inner: |content| content.elem() == SpaceElem::ELEM,
     // Any kind of style interrupts this kind of grouping since regex show
@@ -1014,18 +956,6 @@
     tags: true,
     trigger: |content, state| {
         let elem = content.elem();
-<<<<<<< HEAD
-        elem == TextElem::elem()
-            || elem == HElem::elem()
-            || elem == LinebreakElem::elem()
-            || elem == SmartQuoteElem::elem()
-            || elem == InlineElem::elem()
-            || elem == BoxElem::elem()
-            || (kind.is_html()
-                && content
-                    .to_packed::<HtmlElem>()
-                    .is_some_and(|elem| tag::is_inline_by_default(elem.tag)))
-=======
         elem == TextElem::ELEM
             || elem == HElem::ELEM
             || elem == LinebreakElem::ELEM
@@ -1037,7 +967,6 @@
                 | RealizationKind::HtmlFragment { is_inline, .. } => is_inline(content),
                 _ => false,
             }
->>>>>>> f8dd9e77
     },
     inner: |content| content.elem() == SpaceElem::ELEM,
     interrupt: |elem| elem == ParElem::ELEM || elem == AlignElem::ELEM,
@@ -1382,11 +1311,7 @@
         let len = if let Some(elem) = content.to_packed::<TextElem>() {
             elem.text.len()
         } else if let Some(elem) = content.to_packed::<SymbolElem>() {
-<<<<<<< HEAD
-            elem.text.len_utf8()
-=======
             elem.text.len()
->>>>>>> f8dd9e77
         } else {
             1 // The rest are Ascii, so just one byte.
         };
@@ -1493,11 +1418,7 @@
 /// Turn realized content with styles back into owned content and a trunk style
 /// chain.
 fn repack<'a>(buf: &[Pair<'a>]) -> (Content, StyleChain<'a>) {
-<<<<<<< HEAD
-    let trunk = StyleChain::trunk(buf.iter().map(|&(_, s)| s)).unwrap_or_default();
-=======
     let trunk = StyleChain::trunk_from_pairs(buf).unwrap_or_default();
->>>>>>> f8dd9e77
     let depth = trunk.links().count();
 
     let mut seq = Vec::with_capacity(buf.len());
