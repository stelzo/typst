use std::fmt::{self, Debug, Formatter};
use std::ops::{Deref, DerefMut};

use typst_library::engine::Engine;
<<<<<<< HEAD
use typst_library::introspection::{SplitLocator, Tag};
use typst_library::layout::{Abs, Dir, Em, Fr, Frame, FrameItem, Point};
use typst_library::model::ParLineMarker;
use typst_library::text::{Lang, TextElem};
=======
use typst_library::foundations::Resolve;
use typst_library::introspection::{SplitLocator, Tag, TagFlags};
use typst_library::layout::{Abs, Dir, Em, Fr, Frame, FrameItem, Point};
use typst_library::model::ParLineMarker;
use typst_library::text::{Lang, TextElem, variant};
>>>>>>> f8dd9e77
use typst_utils::Numeric;

use super::*;
use crate::inline::linebreak::Trim;
use crate::inline::shaping::Adjustability;
use crate::modifiers::layout_and_modify;

const SHY: char = '\u{ad}';
const HYPHEN: char = '-';
const EN_DASH: char = '–';
const EM_DASH: char = '—';
const LINE_SEPARATOR: char = '\u{2028}'; // We use LS to distinguish justified breaks.

/// A layouted line, consisting of a sequence of layouted inline items that are
/// mostly borrowed from the preparation phase. This type enables you to measure
/// the size of a line in a range before committing to building the line's
/// frame.
///
/// At most two inline items must be created individually for this line: The
/// first and last one since they may be broken apart by the start or end of the
/// line, respectively. But even those can partially reuse previous results when
/// the break index is safe-to-break per rustybuzz.
pub struct Line<'a> {
    /// The items the line is made of.
    pub items: Items<'a>,
    /// The exact natural width of the line.
    pub width: Abs,
    /// Whether the line should be justified.
    pub justify: bool,
    /// Whether the line ends with a hyphen or dash, either naturally or through
    /// hyphenation.
    pub dash: Option<Dash>,
}

impl Line<'_> {
    /// Create an empty line.
    pub fn empty() -> Self {
        Self {
            items: Items::new(),
            width: Abs::zero(),
            justify: false,
            dash: None,
        }
    }

    /// How many glyphs are in the text where we can insert additional
    /// space when encountering underfull lines.
    pub fn justifiables(&self) -> usize {
        let mut count = 0;
        for shaped in self.items.iter().filter_map(Item::text) {
            count += shaped.justifiables();
        }

        // CJK character at line end should not be adjusted.
        if self
            .items
            .trailing_text()
            .map(|s| s.cjk_justifiable_at_last())
            .unwrap_or(false)
        {
            count -= 1;
        }

        count
    }

    /// How much the line can stretch.
    pub fn stretchability(&self) -> Abs {
        self.items
            .iter()
            .filter_map(Item::text)
            .map(|s| s.stretchability())
            .sum()
    }

    /// How much the line can shrink.
    pub fn shrinkability(&self) -> Abs {
        self.items
            .iter()
            .filter_map(Item::text)
            .map(|s| s.shrinkability())
            .sum()
    }

    /// Whether the line has items with negative width.
    pub fn has_negative_width_items(&self) -> bool {
        self.items.iter().any(|item| match item {
            Item::Absolute(amount, _) => *amount < Abs::zero(),
            Item::Frame(frame) => frame.width() < Abs::zero(),
            _ => false,
        })
    }

    /// The sum of fractions in the line.
    pub fn fr(&self) -> Fr {
        self.items
            .iter()
            .filter_map(|item| match item {
                Item::Fractional(fr, _) => Some(*fr),
                _ => None,
            })
            .sum()
    }
}

/// A dash at the end of a line.
#[derive(Debug, Copy, Clone, Eq, PartialEq)]
pub enum Dash {
    /// A soft hyphen added to break a word.
    Soft,
    /// A regular hyphen, present in a compound word, e.g. beija-flor.
    Hard,
    /// Another kind of dash. Only relevant for cost computation.
    Other,
}

/// Create a line which spans the given range.
pub fn line<'a>(
    engine: &Engine,
    p: &'a Preparation,
    range: Range,
    breakpoint: Breakpoint,
    pred: Option<&Line<'a>>,
) -> Line<'a> {
    // The line's full text.
    let full = &p.text[range.clone()];

    // Whether the line is justified.
    let justify = full.ends_with(LINE_SEPARATOR)
        || (p.config.justify && breakpoint != Breakpoint::Mandatory);

    // Process dashes.
    let dash = if breakpoint.is_hyphen() || full.ends_with(SHY) {
        Some(Dash::Soft)
    } else if full.ends_with(HYPHEN) {
        Some(Dash::Hard)
    } else if full.ends_with([EN_DASH, EM_DASH]) {
        Some(Dash::Other)
    } else {
        None
    };

    // Trim the line at the end, if necessary for this breakpoint.
    let trim = breakpoint.trim(range.start, full);
    let trimmed_range = range.start..trim.layout;

    // Collect the items for the line.
    let mut items = Items::new();

    // Add a hyphen at the line start, if a previous dash should be repeated.
<<<<<<< HEAD
    if pred.map_or(false, |pred| should_repeat_hyphen(pred, full)) {
        if let Some(shaped) = items.first_text_mut() {
            shaped.prepend_hyphen(engine, p.config.fallback);
        }
=======
    if let Some(pred) = pred
        && pred.dash == Some(Dash::Hard)
        && let Some(base) = pred.items.trailing_text()
        && should_repeat_hyphen(base.lang, full)
        && let Some(hyphen) =
            ShapedText::hyphen(engine, p.config.fallback, base, trim.shaping, false)
    {
        items.push(Item::Text(hyphen), LogicalIndex::START_HYPHEN);
>>>>>>> f8dd9e77
    }

    collect_items(&mut items, engine, p, range, &trim);

    // Add a hyphen at the line end, if we ended on a soft hyphen.
<<<<<<< HEAD
    if dash == Some(Dash::Soft) {
        if let Some(shaped) = items.last_text_mut() {
            shaped.push_hyphen(engine, p.config.fallback);
        }
=======
    if dash == Some(Dash::Soft)
        && let Some(base) = items.trailing_text()
        && let Some(hyphen) =
            ShapedText::hyphen(engine, p.config.fallback, base, trim.shaping, true)
    {
        items.push(Item::Text(hyphen), LogicalIndex::END_HYPHEN);
>>>>>>> f8dd9e77
    }

    // Ensure that there is no weak spacing at the start and end of the line.
    trim_weak_spacing(&mut items);

    // Deal with CJ characters at line boundaries.
    // Use the trimmed range for robust boundary checks.
    adjust_cj_at_line_boundaries(p, trimmed_range, &mut items);

    // Deal with stretchability of glyphs at the end of the line.
    adjust_glyph_stretch_at_line_end(p, &mut items);

    // Compute the line's width.
    let width = items.iter().map(Item::natural_width).sum();

    Line { items, width, justify, dash }
}

/// Collects / reshapes all items for the line with the given `range`.
///
/// The `trim` defines an end position to which text items are trimmed. For
/// example, the `range` may span "hello\n", but the `trim` specifies that the
/// linebreak is trimmed.
///
/// We do not factor the `trim` directly into the `range` because we still want
/// to keep non-text items after the trim (e.g. tags).
fn collect_items<'a>(
    items: &mut Items<'a>,
    engine: &Engine,
    p: &'a Preparation,
    range: Range,
    trim: &Trim,
) {
    let mut fallback = None;

    // Collect the items for each consecutively ordered run.
    reorder(p, range.clone(), |subrange, rtl| {
        let from = items.len();
        collect_range(engine, p, subrange, trim, items, &mut fallback);
        if rtl {
            items.reorder(from);
        }
    });

    // Add fallback text to expand the line height, if necessary.
    if !items.iter().any(|item| matches!(item, Item::Text(_)))
        && let Some(fallback) = fallback
    {
        items.push(fallback, LogicalIndex::FALLBACK_TEXT);
    }
}

/// Trims weak spacing from the start and end of the line.
fn trim_weak_spacing(items: &mut Items) {
    // Trim weak spacing at the start of the line.
    let prefix = items
        .iter()
        .take_while(|item| matches!(item, Item::Absolute(_, true)))
        .count();
    if prefix > 0 {
        items.drain(..prefix);
    }

    // Trim weak spacing at the end of the line.
    while matches!(items.iter().next_back(), Some(Item::Absolute(_, true))) {
        items.pop();
    }
}

/// Calls `f` for the BiDi-reordered ranges of a line.
fn reorder<F>(p: &Preparation, range: Range, mut f: F)
where
    F: FnMut(Range, bool),
{
    // If there is nothing bidirectional going on, skip reordering.
    let Some(bidi) = &p.bidi else {
        f(range, p.config.dir == Dir::RTL);
        return;
    };

    // The bidi crate panics for empty lines.
    if range.is_empty() {
        f(range, p.config.dir == Dir::RTL);
        return;
    }

    // Find the paragraph that contains the line.
    let para = bidi
        .paragraphs
        .iter()
        .find(|para| para.range.contains(&range.start))
        .unwrap();

    // Compute the reordered ranges in visual order (left to right).
    let (levels, runs) = bidi.visual_runs(para, range.clone());

    // Call `f` for each run.
    for run in runs {
        let rtl = levels[run.start].is_rtl();
        f(run, rtl)
    }
}

/// Collects / reshapes all items for the given `subrange` with continuous
/// direction.
fn collect_range<'a>(
    engine: &Engine,
    p: &'a Preparation,
    range: Range,
    trim: &Trim,
    items: &mut Items<'a>,
    fallback: &mut Option<ItemEntry<'a>>,
) {
    for (i, (subrange, item)) in p.slice(range.clone()) {
        let idx = LogicalIndex::from_item_index(i);

        // All non-text items are just kept, they can't be split.
        let Item::Text(shaped) = item else {
            items.push(item, idx);
            continue;
        };

        // The intersection range of the item, the subrange, and the line's
        // trimming.
        let sliced = range.start.max(subrange.start)
            ..range.end.min(subrange.end).min(trim.shaping);

        // Whether the item is split by the line.
        let split = subrange.start < sliced.start || sliced.end < subrange.end;

        if sliced.is_empty() {
            // When there is no text, still keep this as a fallback item, which
            // we can use to force a non-zero line-height when the line doesn't
            // contain any other text.
            *fallback = Some(ItemEntry::from(Item::Text(shaped.empty())));
            continue;
        }

        let mut item: ItemEntry = if split {
            // When the item is split in half, reshape it.
            let reshaped = shaped.reshape(engine, sliced);
            Item::Text(reshaped).into()
        } else {
            // When the item is fully contained, just keep it.
            item.into()
        };

        // Trim end-of-line whitespace glyphs.
        if trim.layout < range.end {
            let shaped = item.text_mut().unwrap();
            shaped.glyphs.trim(|glyph| trim.layout < glyph.range.end);
        }

        items.push(item, idx);
    }
}

/// Add spacing around punctuation marks for CJ glyphs at line boundaries.
///
/// See Requirements for Chinese Text Layout, Section 3.1.6.3 Compression of
/// punctuation marks at line start or line end.
///
/// The `range` should only contain regular texts, with linebreaks trimmed.
fn adjust_cj_at_line_boundaries(p: &Preparation, range: Range, items: &mut Items) {
    let text = &p.text[range];

    if text.starts_with(BEGIN_PUNCT_PAT)
        || (p.config.cjk_latin_spacing && text.starts_with(is_of_cj_script))
    {
        adjust_cj_at_line_start(p, items);
    }

    if text.ends_with(END_PUNCT_PAT)
        || (p.config.cjk_latin_spacing && text.ends_with(is_of_cj_script))
    {
        adjust_cj_at_line_end(p, items);
    }
}

/// Remove stretchability from the last glyph in the line to avoid trailing
/// space after a glyph due to glyph-level justification.
fn adjust_glyph_stretch_at_line_end(p: &Preparation, items: &mut Items) {
    let glyph_limits = &p.config.justification_limits.tracking();
    if glyph_limits.min.is_zero() && glyph_limits.max.is_zero() {
        return;
    }

    // This is not perfect (ignores clusters and is not particularly fast), but
    // it is good enough for now. The adjustability handling in general needs a
    // cleanup.
    let Some(shaped) = items.trailing_text_mut() else { return };
    let Some(glyph) = shaped.glyphs.to_mut().last_mut() else { return };
    glyph.adjustability = Adjustability::default();
}

/// Add spacing around punctuation marks for CJ glyphs at the line start.
fn adjust_cj_at_line_start(p: &Preparation, items: &mut Items) {
    let Some(shaped) = items.leading_text_mut() else { return };
    let Some(glyph) = shaped.glyphs.first() else { return };

    if glyph.is_cjk_right_aligned_punctuation() {
        // If the first glyph is a CJK punctuation, we want to
        // shrink it.
        let glyph = shaped.glyphs.to_mut().first_mut().unwrap();
        let shrink = glyph.shrinkability().0;
        glyph.shrink_left(shrink);
<<<<<<< HEAD
        shaped.width -= shrink.at(shaped.size);
=======
>>>>>>> f8dd9e77
    } else if p.config.cjk_latin_spacing
        && glyph.is_cj_script()
        && glyph.x_offset > Em::zero()
    {
        // If the first glyph is a CJK character adjusted by
        // [`add_cjk_latin_spacing`], restore the original width.
        let glyph = shaped.glyphs.to_mut().first_mut().unwrap();
        let shrink = glyph.x_offset;
        glyph.x_advance -= shrink;
        glyph.x_offset = Em::zero();
        glyph.adjustability.shrinkability.0 = Em::zero();
    }
}

/// Add spacing around punctuation marks for CJ glyphs at the line end.
fn adjust_cj_at_line_end(p: &Preparation, items: &mut Items) {
    let Some(shaped) = items.trailing_text_mut() else { return };
    let Some(glyph) = shaped.glyphs.last() else { return };

    // Deal with CJK punctuation at line ends.
    let style = cjk_punct_style(shaped.lang, shaped.region);

    if glyph.is_cjk_left_aligned_punctuation(style) {
        // If the last glyph is a CJK punctuation, we want to
        // shrink it.
        let shrink = glyph.shrinkability().1;
        let punct = shaped.glyphs.to_mut().last_mut().unwrap();
        punct.shrink_right(shrink);
<<<<<<< HEAD
        shaped.width -= shrink.at(shaped.size);
=======
>>>>>>> f8dd9e77
    } else if p.config.cjk_latin_spacing
        && glyph.is_cj_script()
        && (glyph.x_advance - glyph.x_offset) > Em::one()
    {
        // If the last glyph is a CJK character adjusted by
        // [`add_cjk_latin_spacing`], restore the original width.
        let shrink = glyph.x_advance - glyph.x_offset - Em::one();
        let glyph = shaped.glyphs.to_mut().last_mut().unwrap();
        glyph.x_advance -= shrink;
        glyph.adjustability.shrinkability.1 = Em::zero();
    }
}

/// Whether a hyphen should be repeated at the start of the line in the given
/// language, when the following text is the given one.
fn should_repeat_hyphen(lang: Lang, following_text: &str) -> bool {
    match lang {
        // - Lower Sorbian: see https://dolnoserbski.de/ortografija/psawidla/K3
        // - Czech: see https://prirucka.ujc.cas.cz/?id=164
        // - Croatian: see http://pravopis.hr/pravilo/spojnica/68/
        // - Polish: see https://www.ortograf.pl/zasady-pisowni/lacznik-zasady-pisowni
        // - Portuguese: see https://www2.senado.leg.br/bdsf/bitstream/handle/id/508145/000997415.pdf (Base XX)
        // - Slovak: see https://www.zones.sk/studentske-prace/gramatika/10620-pravopis-rozdelovanie-slov/
        Lang::LOWER_SORBIAN
        | Lang::CZECH
        | Lang::CROATIAN
        | Lang::POLISH
        | Lang::PORTUGUESE
        | Lang::SLOVAK => true,

        // In Spanish the hyphen is required only if the word next to hyphen is
        // not capitalized. Otherwise, the hyphen must not be repeated.
        //
        // See § 4.1.1.1.2.e on the "Ortografía de la lengua española"
        // https://www.rae.es/ortografía/como-signo-de-división-de-palabras-a-final-de-línea
        Lang::SPANISH => following_text.chars().next().is_some_and(|c| !c.is_uppercase()),

        _ => false,
    }
}

/// Apply the current baseline shift and italic compensation to a frame.
pub fn apply_shift<'a>(
    world: &Tracked<'a, dyn World + 'a>,
    frame: &mut Frame,
    styles: StyleChain,
) {
    let mut baseline = styles.resolve(TextElem::baseline);
    let mut compensation = Abs::zero();
    if let Some(scripts) = styles.get_ref(TextElem::shift_settings) {
        let font_metrics = styles
            .get_ref(TextElem::font)
            .into_iter()
            .find_map(|family| {
                world
                    .book()
                    .select(family.as_str(), variant(styles))
                    .and_then(|id| world.font(id))
            })
            .map_or(*scripts.kind.default_metrics(), |f| {
                *scripts.kind.read_metrics(f.metrics())
            });
        baseline -= scripts.shift.unwrap_or(font_metrics.vertical_offset).resolve(styles);
        compensation += font_metrics.horizontal_offset.resolve(styles);
    }
    frame.translate(Point::new(compensation, baseline));
}

/// Commit to a line and build its frame.
#[allow(clippy::too_many_arguments)]
pub fn commit(
    engine: &mut Engine,
    p: &Preparation,
    line: &Line,
    width: Abs,
    full: Abs,
    locator: &mut SplitLocator<'_>,
) -> SourceResult<Frame> {
    let mut remaining = width - line.width - p.config.hanging_indent;
    let mut offset = Abs::zero();

    // We always build the line from left to right. In an LTR paragraph, we must
    // thus add the hanging indent to the offset. In an RTL paragraph, the
    // hanging indent arises naturally due to the line width.
    if p.config.dir == Dir::LTR {
        offset += p.config.hanging_indent;
    }

    // Handle hanging punctuation to the left.
    if let Some(text) = line.items.leading_text()
        && let Some(glyph) = text.glyphs.first()
        && !text.dir.is_positive()
        && text.styles.get(TextElem::overhang)
        && (line.items.len() > 1 || text.glyphs.len() > 1)
    {
        let amount = overhang(glyph.c) * glyph.x_advance.at(glyph.size);
        offset -= amount;
        remaining += amount;
    }

    // Handle hanging punctuation to the right.
    if let Some(text) = line.items.trailing_text()
        && let Some(glyph) = text.glyphs.last()
        && text.dir.is_positive()
        && text.styles.get(TextElem::overhang)
        && (line.items.len() > 1 || text.glyphs.len() > 1)
    {
        let amount = overhang(glyph.c) * glyph.x_advance.at(glyph.size);
        remaining += amount;
    }

    // Determine how much additional space is needed. The justification_ratio is
    // for the first step justification, extra_justification is for the last
    // step. For more info on multi-step justification, see Procedures for
    // Inter- Character Space Expansion in W3C document Chinese Layout
    // Requirements.
    let fr = line.fr();
    let mut justification_ratio = 0.0;
    let mut extra_justification = Abs::zero();

    let shrinkability = line.shrinkability();
    let stretchability = line.stretchability();
    if remaining < Abs::zero() && shrinkability > Abs::zero() {
        // Attempt to reduce the length of the line, using shrinkability.
        justification_ratio = (remaining / shrinkability).max(-1.0);
        remaining = (remaining + shrinkability).min(Abs::zero());
    } else if line.justify && fr.is_zero() {
        // Attempt to increase the length of the line, using stretchability.
        if stretchability > Abs::zero() {
            justification_ratio = (remaining / stretchability).min(1.0);
            remaining = (remaining - stretchability).max(Abs::zero());
        }

        let justifiables = line.justifiables();
        if justifiables > 0 && remaining > Abs::zero() {
            // Underfull line, distribute the extra space.
            extra_justification = remaining / justifiables as f64;
            remaining = Abs::zero();
        }
    }

    let mut top = Abs::zero();
    let mut bottom = Abs::zero();

    // Build the frames and determine the height and baseline.
    let mut frames = vec![];
    for &(idx, ref item) in line.items.indexed_iter() {
        let mut push = |offset: &mut Abs, frame: Frame, idx: LogicalIndex| {
            let width = frame.width();
            top.set_max(frame.baseline());
            bottom.set_max(frame.size().y - frame.baseline());
            frames.push((*offset, frame, idx));
            *offset += width;
        };

        match &**item {
            Item::Absolute(v, _) => {
                offset += *v;
            }
            Item::Fractional(v, elem) => {
                let amount = v.share(fr, remaining);
                if let Some((elem, loc, styles)) = elem {
                    let region = Size::new(amount, full);
                    let mut frame = layout_and_modify(*styles, |styles| {
                        layout_box(elem, engine, loc.relayout(), styles, region)
                    })?;
                    apply_shift(&engine.world, &mut frame, *styles);
                    push(&mut offset, frame, idx);
                } else {
                    offset += amount;
                }
            }
            Item::Text(shaped) => {
                let frame = shaped.build(
                    engine,
                    &p.spans,
                    justification_ratio,
                    extra_justification,
                );
                push(&mut offset, frame, idx);
            }
            Item::Frame(frame) => {
                push(&mut offset, frame.clone(), idx);
            }
            Item::Tag(tag) => {
                let mut frame = Frame::soft(Size::zero());
                frame.push(Point::zero(), FrameItem::Tag((*tag).clone()));
                frames.push((offset, frame, idx));
            }
            Item::Skip(_) => {}
        }
    }

    // Remaining space is distributed now.
    if !fr.is_zero() {
        remaining = Abs::zero();
    }

    let size = Size::new(width, top + bottom);
    let mut output = Frame::soft(size);
    output.set_baseline(top);

    if let Some(marker) = &p.config.numbering_marker {
        add_par_line_marker(&mut output, marker, engine, locator, top);
    }
<<<<<<< HEAD

    // Construct the line's frame.
    for (offset, frame) in frames {
=======

    // Ensure that the final frame's items are in logical order rather than in
    // visual order. This is important because it affects the order of elements
    // during introspection and thus things like counters.
    frames.sort_unstable_by_key(|(_, _, idx)| *idx);

    // Construct the line's frame.
    for (offset, frame, _) in frames {
>>>>>>> f8dd9e77
        let x = offset + p.config.align.position(remaining);
        let y = top - frame.baseline();
        output.push_frame(Point::new(x, y), frame);
    }

    Ok(output)
}

/// Adds a paragraph line marker to a paragraph line's output frame if
/// line numbering is not `None` at this point. Ensures other style properties,
/// namely number margin, number align and number clearance, are stored in the
/// marker as well.
///
/// The `top` parameter is used to ensure the marker, and thus the line's
/// number in the margin, is aligned to the line's baseline.
fn add_par_line_marker(
    output: &mut Frame,
    marker: &Packed<ParLineMarker>,
    engine: &mut Engine,
    locator: &mut SplitLocator,
    top: Abs,
) {
    // Elements in tags must have a location for introspection to work. We do
    // the work here instead of going through all of the realization process
    // just for this, given we don't need to actually place the marker as we
    // manually search for it in the frame later (when building a root flow,
    // where line numbers can be displayed), so we just need it to be in a tag
    // and to be valid (to have a location).
    let mut marker = marker.clone();
    let key = typst_utils::hash128(&marker);
    let loc = locator.next_location(engine.introspector, key);
    marker.set_location(loc);

    // Create start and end tags through which we can search for this line's
    // marker later. The 'x' coordinate is not important, just the 'y'
    // coordinate, as that's what is used for line numbers. We will place the
    // tags among other subframes in the line such that it is aligned with the
    // line's general baseline. However, the line number will still need to
    // manually adjust its own 'y' position based on its own baseline.
    let pos = Point::with_y(top);
<<<<<<< HEAD
    output.push(pos, FrameItem::Tag(Tag::Start(marker.pack())));
    output.push(pos, FrameItem::Tag(Tag::End(loc, key)));
=======
    let flags = TagFlags { introspectable: false, tagged: false };
    output.push(pos, FrameItem::Tag(Tag::Start(marker.pack(), flags)));
    output.push(pos, FrameItem::Tag(Tag::End(loc, key, flags)));
>>>>>>> f8dd9e77
}

/// How much a character should hang into the end margin.
///
/// For more discussion, see:
/// <https://recoveringphysicist.com/21/>
fn overhang(c: char) -> f64 {
    match c {
        // Dashes.
        '–' | '—' => 0.2,
        '-' | '\u{ad}' => 0.55,

        // Punctuation.
        '.' | ',' => 0.8,
        ':' | ';' => 0.3,

        // Arabic
        '\u{60C}' | '\u{6D4}' => 0.4,

        _ => 0.0,
    }
}

/// A collection of owned or borrowed inline items.
<<<<<<< HEAD
pub struct Items<'a>(Vec<ItemEntry<'a>>);
=======
pub struct Items<'a>(Vec<(LogicalIndex, ItemEntry<'a>)>);
>>>>>>> f8dd9e77

impl<'a> Items<'a> {
    /// Create empty items.
    pub fn new() -> Self {
        Self(vec![])
    }

    /// Push a new item.
    pub fn push(&mut self, entry: impl Into<ItemEntry<'a>>, idx: LogicalIndex) {
        self.0.push((idx, entry.into()));
    }

    /// Iterate over the items.
    pub fn iter(&self) -> impl DoubleEndedIterator<Item = &Item<'a>> {
        self.0.iter().map(|(_, item)| &**item)
    }

    /// Iterate over the items with the indices that define their logical order.
    /// See the docs above `logical_item_idx` for more details.
    ///
    /// Note that this is different from `.iter().enumerate()` which would
    /// provide the indices in visual order!
    pub fn indexed_iter(
        &self,
    ) -> impl DoubleEndedIterator<Item = &(LogicalIndex, ItemEntry<'a>)> {
        self.0.iter()
    }

    /// Access the first item (skipping tags), if it is text.
    pub fn leading_text(&self) -> Option<&ShapedText<'a>> {
        self.0.iter().find(|(_, item)| !item.is_tag())?.1.text()
    }

    /// Access the first item (skipping tags) mutably, if it is text.
    pub fn leading_text_mut(&mut self) -> Option<&mut ShapedText<'a>> {
        self.0.iter_mut().find(|(_, item)| !item.is_tag())?.1.text_mut()
    }

    /// Access the last item (skipping tags), if it is text.
    pub fn trailing_text(&self) -> Option<&ShapedText<'a>> {
        self.0.iter().rev().find(|(_, item)| !item.is_tag())?.1.text()
    }

    /// Access the last item (skipping tags) mutably, if it is text.
    pub fn trailing_text_mut(&mut self) -> Option<&mut ShapedText<'a>> {
        self.0.iter_mut().rev().find(|(_, item)| !item.is_tag())?.1.text_mut()
    }

    /// Reorder the items starting at the given index to RTL.
    pub fn reorder(&mut self, from: usize) {
        self.0[from..].reverse()
    }
}

impl<'a> Deref for Items<'a> {
    type Target = Vec<(LogicalIndex, ItemEntry<'a>)>;

    fn deref(&self) -> &Self::Target {
        &self.0
    }
}

impl DerefMut for Items<'_> {
    fn deref_mut(&mut self) -> &mut Self::Target {
        &mut self.0
    }
}

impl Debug for Items<'_> {
    fn fmt(&self, f: &mut Formatter<'_>) -> fmt::Result {
        f.debug_list().entries(&self.0).finish()
    }
}

/// We use indices to remember the logical (as opposed to visual) order of
/// items. During line building, the items are stored in visual (BiDi-reordered)
/// order. When committing to a line and building its frame, we sort by logical
/// index.
///
/// - Special layout-generated items have custom indices that ensure correct
///   ordering w.r.t. to each other and normal elements, listed below.
/// - Normal items have their position in `p.items` plus the number of special
///   reserved prefix indices.
///
/// Logical indices must be unique within a line because we use an unstable
/// sort.
#[derive(Debug, Copy, Clone, Eq, PartialEq, Ord, PartialOrd)]
pub struct LogicalIndex(usize);

impl LogicalIndex {
    const START_HYPHEN: Self = Self(0);
    const FALLBACK_TEXT: Self = Self(usize::MAX - 1);
    const END_HYPHEN: Self = Self(usize::MAX);

    /// Create a logical index from the index of an item in the [`p.items`](Preparation::items).
    const fn from_item_index(i: usize) -> Self {
        // This won't overflow because the `idx` comes from a vector which is
        // limited to `isize::MAX` elements.
        Self(i + 1)
    }
}

/// A reference to or a boxed item.
///
/// This is conceptually similar to a [`Cow<'a, Item<'a>>`][std::borrow::Cow],
/// but we box owned items since an [`Item`] is much bigger than
/// a box.
pub enum ItemEntry<'a> {
    Ref(&'a Item<'a>),
    Box(Box<Item<'a>>),
}

impl<'a> ItemEntry<'a> {
    fn text_mut(&mut self) -> Option<&mut ShapedText<'a>> {
        match self {
            Self::Ref(item) => {
                let text = item.text()?;
                *self = Self::Box(Box::new(Item::Text(text.clone())));
                match self {
                    Self::Box(item) => item.text_mut(),
                    _ => unreachable!(),
                }
            }
            Self::Box(item) => item.text_mut(),
        }
    }
}

impl<'a> Deref for ItemEntry<'a> {
    type Target = Item<'a>;

    fn deref(&self) -> &Self::Target {
        match self {
            Self::Ref(item) => item,
            Self::Box(item) => item,
        }
    }
}

impl Debug for ItemEntry<'_> {
    fn fmt(&self, f: &mut Formatter<'_>) -> fmt::Result {
        (**self).fmt(f)
    }
}

impl<'a> From<&'a Item<'a>> for ItemEntry<'a> {
    fn from(item: &'a Item<'a>) -> Self {
        Self::Ref(item)
    }
}

impl<'a> From<Item<'a>> for ItemEntry<'a> {
    fn from(item: Item<'a>) -> Self {
        Self::Box(Box::new(item))
    }
}<|MERGE_RESOLUTION|>--- conflicted
+++ resolved
@@ -2,18 +2,11 @@
 use std::ops::{Deref, DerefMut};
 
 use typst_library::engine::Engine;
-<<<<<<< HEAD
-use typst_library::introspection::{SplitLocator, Tag};
-use typst_library::layout::{Abs, Dir, Em, Fr, Frame, FrameItem, Point};
-use typst_library::model::ParLineMarker;
-use typst_library::text::{Lang, TextElem};
-=======
 use typst_library::foundations::Resolve;
 use typst_library::introspection::{SplitLocator, Tag, TagFlags};
 use typst_library::layout::{Abs, Dir, Em, Fr, Frame, FrameItem, Point};
 use typst_library::model::ParLineMarker;
-use typst_library::text::{Lang, TextElem, variant};
->>>>>>> f8dd9e77
+use typst_library::text::{variant, Lang, TextElem};
 use typst_utils::Numeric;
 
 use super::*;
@@ -164,12 +157,6 @@
     let mut items = Items::new();
 
     // Add a hyphen at the line start, if a previous dash should be repeated.
-<<<<<<< HEAD
-    if pred.map_or(false, |pred| should_repeat_hyphen(pred, full)) {
-        if let Some(shaped) = items.first_text_mut() {
-            shaped.prepend_hyphen(engine, p.config.fallback);
-        }
-=======
     if let Some(pred) = pred
         && pred.dash == Some(Dash::Hard)
         && let Some(base) = pred.items.trailing_text()
@@ -178,25 +165,17 @@
             ShapedText::hyphen(engine, p.config.fallback, base, trim.shaping, false)
     {
         items.push(Item::Text(hyphen), LogicalIndex::START_HYPHEN);
->>>>>>> f8dd9e77
     }
 
     collect_items(&mut items, engine, p, range, &trim);
 
     // Add a hyphen at the line end, if we ended on a soft hyphen.
-<<<<<<< HEAD
-    if dash == Some(Dash::Soft) {
-        if let Some(shaped) = items.last_text_mut() {
-            shaped.push_hyphen(engine, p.config.fallback);
-        }
-=======
     if dash == Some(Dash::Soft)
         && let Some(base) = items.trailing_text()
         && let Some(hyphen) =
             ShapedText::hyphen(engine, p.config.fallback, base, trim.shaping, true)
     {
         items.push(Item::Text(hyphen), LogicalIndex::END_HYPHEN);
->>>>>>> f8dd9e77
     }
 
     // Ensure that there is no weak spacing at the start and end of the line.
@@ -403,10 +382,6 @@
         let glyph = shaped.glyphs.to_mut().first_mut().unwrap();
         let shrink = glyph.shrinkability().0;
         glyph.shrink_left(shrink);
-<<<<<<< HEAD
-        shaped.width -= shrink.at(shaped.size);
-=======
->>>>>>> f8dd9e77
     } else if p.config.cjk_latin_spacing
         && glyph.is_cj_script()
         && glyph.x_offset > Em::zero()
@@ -435,10 +410,6 @@
         let shrink = glyph.shrinkability().1;
         let punct = shaped.glyphs.to_mut().last_mut().unwrap();
         punct.shrink_right(shrink);
-<<<<<<< HEAD
-        shaped.width -= shrink.at(shaped.size);
-=======
->>>>>>> f8dd9e77
     } else if p.config.cjk_latin_spacing
         && glyph.is_cj_script()
         && (glyph.x_advance - glyph.x_offset) > Em::one()
@@ -644,11 +615,6 @@
     if let Some(marker) = &p.config.numbering_marker {
         add_par_line_marker(&mut output, marker, engine, locator, top);
     }
-<<<<<<< HEAD
-
-    // Construct the line's frame.
-    for (offset, frame) in frames {
-=======
 
     // Ensure that the final frame's items are in logical order rather than in
     // visual order. This is important because it affects the order of elements
@@ -657,7 +623,6 @@
 
     // Construct the line's frame.
     for (offset, frame, _) in frames {
->>>>>>> f8dd9e77
         let x = offset + p.config.align.position(remaining);
         let y = top - frame.baseline();
         output.push_frame(Point::new(x, y), frame);
@@ -698,14 +663,9 @@
     // line's general baseline. However, the line number will still need to
     // manually adjust its own 'y' position based on its own baseline.
     let pos = Point::with_y(top);
-<<<<<<< HEAD
-    output.push(pos, FrameItem::Tag(Tag::Start(marker.pack())));
-    output.push(pos, FrameItem::Tag(Tag::End(loc, key)));
-=======
     let flags = TagFlags { introspectable: false, tagged: false };
     output.push(pos, FrameItem::Tag(Tag::Start(marker.pack(), flags)));
     output.push(pos, FrameItem::Tag(Tag::End(loc, key, flags)));
->>>>>>> f8dd9e77
 }
 
 /// How much a character should hang into the end margin.
@@ -730,11 +690,7 @@
 }
 
 /// A collection of owned or borrowed inline items.
-<<<<<<< HEAD
-pub struct Items<'a>(Vec<ItemEntry<'a>>);
-=======
 pub struct Items<'a>(Vec<(LogicalIndex, ItemEntry<'a>)>);
->>>>>>> f8dd9e77
 
 impl<'a> Items<'a> {
     /// Create empty items.
