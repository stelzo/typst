--- conflicted
+++ resolved
@@ -3,10 +3,9 @@
 use az::SaturatingAs;
 use comemo::Tracked;
 use rustybuzz::{BufferFlags, UnicodeBuffer};
+use ttf_parser::math::{GlyphAssembly, GlyphConstruction, GlyphPart};
 use ttf_parser::GlyphId;
-use ttf_parser::math::{GlyphAssembly, GlyphConstruction, GlyphPart};
-use typst_library::World;
-use typst_library::diag::{At, HintedStrResult, SourceResult, bail, warning};
+use typst_library::diag::{bail, warning, At, HintedStrResult, SourceResult};
 use typst_library::foundations::{Repr, StyleChain};
 use typst_library::introspection::Tag;
 use typst_library::layout::{
@@ -14,19 +13,16 @@
 };
 use typst_library::math::{EquationElem, MathSize};
 use typst_library::text::{
-    Font, FontFamily, FontVariant, Glyph, TextElem, TextItem, features, language, variant,
+    features, language, variant, Font, FontFamily, FontVariant, Glyph, TextElem, TextItem,
 };
 use typst_library::visualize::Paint;
+use typst_library::World;
 use typst_syntax::Span;
-<<<<<<< HEAD
-use typst_utils::default_math_class;
-=======
-use typst_utils::{Get, default_math_class};
->>>>>>> f8dd9e77
+use typst_utils::{default_math_class, Get};
 use unicode_math_class::MathClass;
 use unicode_segmentation::UnicodeSegmentation;
 
-use super::{MathContext, families};
+use super::{families, MathContext};
 use crate::inline::create_shape_plan;
 use crate::modifiers::{FrameModifiers, FrameModify};
 
@@ -332,10 +328,6 @@
         styles: StyleChain,
         text: &str,
         span: Span,
-<<<<<<< HEAD
-    ) -> Self {
-        let class = EquationElem::class_in(styles)
-=======
     ) -> SourceResult<Option<GlyphFragment>> {
         assert!(text.graphemes(true).count() == 1);
 
@@ -357,7 +349,6 @@
         let limits = Limits::for_char(c);
         let class = styles
             .get(EquationElem::class)
->>>>>>> f8dd9e77
             .or_else(|| default_math_class(c))
             .unwrap_or(MathClass::Normal);
 
