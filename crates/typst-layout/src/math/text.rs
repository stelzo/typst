--- conflicted
+++ resolved
@@ -1,27 +1,19 @@
-<<<<<<< HEAD
-use std::f64::consts::SQRT_2;
-
-use ecow::EcoString;
-use typst_library::diag::SourceResult;
-use typst_library::foundations::{Packed, StyleChain, SymbolElem};
-=======
-use codex::styling::{MathStyle, to_style};
+use codex::styling::{to_style, MathStyle};
 use ecow::EcoString;
 use typst_library::diag::SourceResult;
 use typst_library::foundations::{Packed, Resolve, StyleChain, SymbolElem};
->>>>>>> f8dd9e77
 use typst_library::layout::{Abs, Size};
 use typst_library::math::{EquationElem, MathSize};
 use typst_library::text::{
     BottomEdge, BottomEdgeMetric, TextElem, TopEdge, TopEdgeMetric,
 };
-use typst_syntax::{Span, is_newline};
+use typst_syntax::{is_newline, Span};
 use unicode_math_class::MathClass;
 use unicode_segmentation::UnicodeSegmentation;
 
 use super::{
-    FrameFragment, GlyphFragment, MathContext, MathFragment, MathRun, has_dtls_feat,
-    style_dtls,
+    has_dtls_feat, style_dtls, FrameFragment, GlyphFragment, MathContext, MathFragment,
+    MathRun,
 };
 
 /// Lays out a [`TextElem`].
@@ -58,11 +50,7 @@
         }
     }
     let mut frame = MathRun::new(fragments).into_frame(styles);
-<<<<<<< HEAD
-    let axis = scaled!(ctx, styles, axis_height);
-=======
     let axis = ctx.font().math().axis_height.resolve(styles);
->>>>>>> f8dd9e77
     frame.set_baseline(frame.height() / 2.0 + axis);
     Ok(FrameFragment::new(styles, frame))
 }
@@ -75,33 +63,15 @@
     ctx: &mut MathContext,
     styles: StyleChain,
 ) -> SourceResult<FrameFragment> {
-<<<<<<< HEAD
-=======
     let variant = styles.get(EquationElem::variant);
     let bold = styles.get(EquationElem::bold);
     // Disable auto-italic.
     let italic = styles.get(EquationElem::italic).or(Some(false));
 
->>>>>>> f8dd9e77
     if text.chars().all(|c| c.is_ascii_digit() || c == '.') {
         // Small optimization for numbers. Note that this lays out slightly
         // differently to normal text and is worth re-evaluating in the future.
         let mut fragments = vec![];
-<<<<<<< HEAD
-        let is_single = text.chars().count() == 1;
-        for unstyled_c in text.chars() {
-            let c = styled_char(styles, unstyled_c, false);
-            let mut glyph = GlyphFragment::new(ctx, styles, c, span);
-            if is_single {
-                // Duplicate what `layout_glyph` does exactly even if it's
-                // probably incorrect here.
-                match EquationElem::size_in(styles) {
-                    MathSize::Script => glyph.make_script_size(ctx),
-                    MathSize::ScriptScript => glyph.make_script_script_size(ctx),
-                    _ => {}
-                }
-            }
-=======
         for unstyled_c in text.chars() {
             // This is fine as ascii digits and '.' can never end up as more
             // than a single char after styling.
@@ -111,7 +81,6 @@
             // This won't panic as ASCII digits and '.' will never end up as
             // nothing after shaping.
             let glyph = GlyphFragment::new_char(ctx, styles, c, span)?.unwrap();
->>>>>>> f8dd9e77
             fragments.push(glyph.into());
         }
         let frame = MathRun::new(fragments).into_frame(styles);
@@ -124,15 +93,10 @@
         .map(|p| p.wrap());
 
         let styles = styles.chain(&local);
-<<<<<<< HEAD
-        let styled_text: EcoString =
-            text.chars().map(|c| styled_char(styles, c, false)).collect();
-=======
         let styled_text: EcoString = text
             .chars()
             .flat_map(|c| to_style(c, MathStyle::select(c, variant, bold, italic)))
             .collect();
->>>>>>> f8dd9e77
 
         let spaced = styled_text.graphemes(true).nth(1).is_some();
         let elem = TextElem::packed(styled_text).spanned(span);
@@ -156,259 +120,6 @@
             .with_text_like(true)
             .with_spaced(spaced))
     }
-<<<<<<< HEAD
-}
-
-/// Layout a single character in the math font with the correct styling applied
-/// (includes auto-italics).
-pub fn layout_symbol(
-    elem: &Packed<SymbolElem>,
-    ctx: &mut MathContext,
-    styles: StyleChain,
-) -> SourceResult<()> {
-    // Switch dotless char to normal when we have the dtls OpenType feature.
-    // This should happen before the main styling pass.
-    let (unstyled_c, dtls) = match try_dotless(elem.text) {
-        Some(c) if ctx.dtls_table.is_some() => (c, true),
-        _ => (elem.text, false),
-    };
-    let c = styled_char(styles, unstyled_c, true);
-    let fragment = match GlyphFragment::try_new(ctx, styles, c, elem.span()) {
-        Some(glyph) => layout_glyph(glyph, dtls, ctx, styles),
-        None => {
-            // Not in the math font, fallback to normal inline text layout.
-            layout_inline_text(c.encode_utf8(&mut [0; 4]), elem.span(), ctx, styles)?
-                .into()
-        }
-    };
-    ctx.push(fragment);
-    Ok(())
-}
-
-/// Layout a [`GlyphFragment`].
-fn layout_glyph(
-    mut glyph: GlyphFragment,
-    dtls: bool,
-    ctx: &mut MathContext,
-    styles: StyleChain,
-) -> MathFragment {
-    if dtls {
-        glyph.make_dotless_form(ctx);
-    }
-    let math_size = EquationElem::size_in(styles);
-    match math_size {
-        MathSize::Script => glyph.make_script_size(ctx),
-        MathSize::ScriptScript => glyph.make_script_script_size(ctx),
-        _ => {}
-    }
-
-    if glyph.class == MathClass::Large {
-        let mut variant = if math_size == MathSize::Display {
-            let height = scaled!(ctx, styles, display_operator_min_height)
-                .max(SQRT_2 * glyph.height());
-            glyph.stretch_vertical(ctx, height, Abs::zero())
-        } else {
-            glyph.into_variant()
-        };
-        // TeXbook p 155. Large operators are always vertically centered on the
-        // axis.
-        variant.center_on_axis(ctx);
-        variant.into()
-    } else {
-        glyph.into()
-    }
-}
-
-/// Style the character by selecting the unicode codepoint for italic, bold,
-/// caligraphic, etc.
-///
-/// <https://www.w3.org/TR/mathml-core/#new-text-transform-mappings>
-/// <https://en.wikipedia.org/wiki/Mathematical_Alphanumeric_Symbols>
-fn styled_char(styles: StyleChain, c: char, auto_italic: bool) -> char {
-    use MathVariant::*;
-
-    let variant = EquationElem::variant_in(styles);
-    let bold = EquationElem::bold_in(styles);
-    let italic = EquationElem::italic_in(styles).unwrap_or(
-        auto_italic
-            && matches!(
-                c,
-                'a'..='z' | 'ħ' | 'ı' | 'ȷ' | 'A'..='Z' |
-                'α'..='ω' | '∂' | 'ϵ' | 'ϑ' | 'ϰ' | 'ϕ' | 'ϱ' | 'ϖ'
-            )
-            && matches!(variant, Sans | Serif),
-    );
-
-    if let Some(c) = basic_exception(c) {
-        return c;
-    }
-
-    if let Some(c) = latin_exception(c, variant, bold, italic) {
-        return c;
-    }
-
-    if let Some(c) = greek_exception(c, variant, bold, italic) {
-        return c;
-    }
-
-    let base = match c {
-        'A'..='Z' => 'A',
-        'a'..='z' => 'a',
-        'Α'..='Ω' => 'Α',
-        'α'..='ω' => 'α',
-        '0'..='9' => '0',
-        // Hebrew Alef -> Dalet.
-        '\u{05D0}'..='\u{05D3}' => '\u{05D0}',
-        _ => return c,
-    };
-
-    let tuple = (variant, bold, italic);
-    let start = match c {
-        // Latin upper.
-        'A'..='Z' => match tuple {
-            (Serif, false, false) => 0x0041,
-            (Serif, true, false) => 0x1D400,
-            (Serif, false, true) => 0x1D434,
-            (Serif, true, true) => 0x1D468,
-            (Sans, false, false) => 0x1D5A0,
-            (Sans, true, false) => 0x1D5D4,
-            (Sans, false, true) => 0x1D608,
-            (Sans, true, true) => 0x1D63C,
-            (Cal, false, _) => 0x1D49C,
-            (Cal, true, _) => 0x1D4D0,
-            (Frak, false, _) => 0x1D504,
-            (Frak, true, _) => 0x1D56C,
-            (Mono, _, _) => 0x1D670,
-            (Bb, _, _) => 0x1D538,
-        },
-
-        // Latin lower.
-        'a'..='z' => match tuple {
-            (Serif, false, false) => 0x0061,
-            (Serif, true, false) => 0x1D41A,
-            (Serif, false, true) => 0x1D44E,
-            (Serif, true, true) => 0x1D482,
-            (Sans, false, false) => 0x1D5BA,
-            (Sans, true, false) => 0x1D5EE,
-            (Sans, false, true) => 0x1D622,
-            (Sans, true, true) => 0x1D656,
-            (Cal, false, _) => 0x1D4B6,
-            (Cal, true, _) => 0x1D4EA,
-            (Frak, false, _) => 0x1D51E,
-            (Frak, true, _) => 0x1D586,
-            (Mono, _, _) => 0x1D68A,
-            (Bb, _, _) => 0x1D552,
-        },
-
-        // Greek upper.
-        'Α'..='Ω' => match tuple {
-            (Serif, false, false) => 0x0391,
-            (Serif, true, false) => 0x1D6A8,
-            (Serif, false, true) => 0x1D6E2,
-            (Serif, true, true) => 0x1D71C,
-            (Sans, _, false) => 0x1D756,
-            (Sans, _, true) => 0x1D790,
-            (Cal | Frak | Mono | Bb, _, _) => return c,
-        },
-
-        // Greek lower.
-        'α'..='ω' => match tuple {
-            (Serif, false, false) => 0x03B1,
-            (Serif, true, false) => 0x1D6C2,
-            (Serif, false, true) => 0x1D6FC,
-            (Serif, true, true) => 0x1D736,
-            (Sans, _, false) => 0x1D770,
-            (Sans, _, true) => 0x1D7AA,
-            (Cal | Frak | Mono | Bb, _, _) => return c,
-        },
-
-        // Hebrew Alef -> Dalet.
-        '\u{05D0}'..='\u{05D3}' => 0x2135,
-
-        // Numbers.
-        '0'..='9' => match tuple {
-            (Serif, false, _) => 0x0030,
-            (Serif, true, _) => 0x1D7CE,
-            (Bb, _, _) => 0x1D7D8,
-            (Sans, false, _) => 0x1D7E2,
-            (Sans, true, _) => 0x1D7EC,
-            (Mono, _, _) => 0x1D7F6,
-            (Cal | Frak, _, _) => return c,
-        },
-
-        _ => unreachable!(),
-    };
-
-    std::char::from_u32(start + (c as u32 - base as u32)).unwrap()
-}
-
-fn basic_exception(c: char) -> Option<char> {
-    Some(match c {
-        '〈' => '⟨',
-        '〉' => '⟩',
-        '《' => '⟪',
-        '》' => '⟫',
-        _ => return None,
-    })
-}
-
-fn latin_exception(
-    c: char,
-    variant: MathVariant,
-    bold: bool,
-    italic: bool,
-) -> Option<char> {
-    use MathVariant::*;
-    Some(match (c, variant, bold, italic) {
-        ('B', Cal, false, _) => 'ℬ',
-        ('E', Cal, false, _) => 'ℰ',
-        ('F', Cal, false, _) => 'ℱ',
-        ('H', Cal, false, _) => 'ℋ',
-        ('I', Cal, false, _) => 'ℐ',
-        ('L', Cal, false, _) => 'ℒ',
-        ('M', Cal, false, _) => 'ℳ',
-        ('R', Cal, false, _) => 'ℛ',
-        ('C', Frak, false, _) => 'ℭ',
-        ('H', Frak, false, _) => 'ℌ',
-        ('I', Frak, false, _) => 'ℑ',
-        ('R', Frak, false, _) => 'ℜ',
-        ('Z', Frak, false, _) => 'ℨ',
-        ('C', Bb, ..) => 'ℂ',
-        ('H', Bb, ..) => 'ℍ',
-        ('N', Bb, ..) => 'ℕ',
-        ('P', Bb, ..) => 'ℙ',
-        ('Q', Bb, ..) => 'ℚ',
-        ('R', Bb, ..) => 'ℝ',
-        ('Z', Bb, ..) => 'ℤ',
-        ('D', Bb, _, true) => 'ⅅ',
-        ('d', Bb, _, true) => 'ⅆ',
-        ('e', Bb, _, true) => 'ⅇ',
-        ('i', Bb, _, true) => 'ⅈ',
-        ('j', Bb, _, true) => 'ⅉ',
-        ('h', Serif, false, true) => 'ℎ',
-        ('e', Cal, false, _) => 'ℯ',
-        ('g', Cal, false, _) => 'ℊ',
-        ('o', Cal, false, _) => 'ℴ',
-        ('ħ', Serif, .., true) => 'ℏ',
-        ('ı', Serif, .., true) => '𝚤',
-        ('ȷ', Serif, .., true) => '𝚥',
-        _ => return None,
-    })
-}
-
-fn greek_exception(
-    c: char,
-    variant: MathVariant,
-    bold: bool,
-    italic: bool,
-) -> Option<char> {
-    use MathVariant::*;
-    if c == 'Ϝ' && variant == Serif && bold {
-        return Some('𝟊');
-    }
-    if c == 'ϝ' && variant == Serif && bold {
-        return Some('𝟋');
-=======
 }
 
 /// Layout a single character in the math font with the correct styling applied
@@ -458,7 +169,6 @@
             }
             ctx.push(glyph);
         }
->>>>>>> f8dd9e77
     }
     Ok(())
 }
