// Can be re-enabled once `Option::map_or_default` is stable in our MSRV.
#![allow(unstable_name_collisions)]

// Is unused in compiler versions where `Option::map_or_default` is stable.
#[allow(unused_imports)]
use typst_utils::OptionExt;

use typst_library::diag::SourceResult;
use typst_library::foundations::{Packed, StyleChain, SymbolElem};
use typst_library::layout::{Abs, Axis, Corner, Frame, Point, Rel, Size};
use typst_library::math::{
    AttachElem, EquationElem, LimitsElem, PrimesElem, ScriptsElem, StretchElem,
};
<<<<<<< HEAD
use typst_utils::OptionExt;
=======
use typst_library::text::Font;
>>>>>>> f8dd9e77

use super::{
    FrameFragment, Limits, MathContext, MathFragment, stretch_fragment,
    style_for_subscript, style_for_superscript,
};

macro_rules! measure {
    ($e: ident, $attr: ident) => {
        $e.as_ref().map(|e| e.$attr()).unwrap_or_default()
    };
}

/// Lays out an [`AttachElem`].
#[typst_macros::time(name = "math.attach", span = elem.span())]
pub fn layout_attach(
    elem: &Packed<AttachElem>,
    ctx: &mut MathContext,
    styles: StyleChain,
) -> SourceResult<()> {
    let merged = elem.merge_base();
    let elem = merged.as_ref().unwrap_or(elem);
    let stretch = stretch_size(styles, elem);

    let mut base = ctx.layout_into_fragment(&elem.base, styles)?;
    let sup_style = style_for_superscript(styles);
    let sup_style_chain = styles.chain(&sup_style);
    let tl = elem.tl.get_cloned(sup_style_chain);
    let tr = elem.tr.get_cloned(sup_style_chain);
    let primed = tr.as_ref().is_some_and(|content| content.is::<PrimesElem>());
    let t = elem.t.get_cloned(sup_style_chain);

    let sub_style = style_for_subscript(styles);
    let sub_style_chain = styles.chain(&sub_style);
    let bl = elem.bl.get_cloned(sub_style_chain);
    let br = elem.br.get_cloned(sub_style_chain);
    let b = elem.b.get_cloned(sub_style_chain);

    let limits = base.limits().active(styles);
    let (t, tr) = match (t, tr) {
        (Some(t), Some(tr)) if primed && !limits => (None, Some(tr + t)),
        (Some(t), None) if !limits => (None, Some(t)),
        (t, tr) => (t, tr),
    };
    let (b, br) = if limits || br.is_some() { (b, br) } else { (None, b) };

    macro_rules! layout {
        ($content:ident, $style_chain:ident) => {
            $content
                .map(|elem| ctx.layout_into_fragment(&elem, $style_chain))
                .transpose()
        };
    }

    // Layout the top and bottom attachments early so we can measure their
    // widths, in order to calculate what the stretch size is relative to.
    let t = layout!(t, sup_style_chain)?;
    let b = layout!(b, sub_style_chain)?;
    if let Some(stretch) = stretch {
        let relative_to_width = measure!(t, width).max(measure!(b, width));
        stretch_fragment(
            ctx,
            &mut base,
            Some(Axis::X),
            Some(relative_to_width),
            stretch,
            Abs::zero(),
        );
    }

    let fragments = [
        layout!(tl, sup_style_chain)?,
        t,
        layout!(tr, sup_style_chain)?,
        layout!(bl, sub_style_chain)?,
        b,
        layout!(br, sub_style_chain)?,
    ];

    layout_attachments(ctx, styles, base, fragments)
}

/// Lays out a [`PrimeElem`].
#[typst_macros::time(name = "math.primes", span = elem.span())]
pub fn layout_primes(
    elem: &Packed<PrimesElem>,
    ctx: &mut MathContext,
    styles: StyleChain,
) -> SourceResult<()> {
    match elem.count {
        count @ 1..=4 => {
            let c = match count {
                1 => '′',
                2 => '″',
                3 => '‴',
                4 => '⁗',
                _ => unreachable!(),
            };
<<<<<<< HEAD
            let f = ctx.layout_into_fragment(&SymbolElem::packed(c), styles)?;
=======
            let f = ctx.layout_into_fragment(
                &SymbolElem::packed(c).spanned(elem.span()),
                styles,
            )?;
>>>>>>> f8dd9e77
            ctx.push(f);
        }
        count => {
            // Custom amount of primes
            let prime = ctx
<<<<<<< HEAD
                .layout_into_fragment(&SymbolElem::packed('′'), styles)?
=======
                .layout_into_fragment(
                    &SymbolElem::packed('′').spanned(elem.span()),
                    styles,
                )?
>>>>>>> f8dd9e77
                .into_frame();
            let width = prime.width() * (count + 1) as f64 / 2.0;
            let mut frame = Frame::soft(Size::new(width, prime.height()));
            frame.set_baseline(prime.ascent());

            for i in 0..count {
                frame.push_frame(
                    Point::new(prime.width() * (i as f64 / 2.0), Abs::zero()),
                    prime.clone(),
                )
            }
            ctx.push(FrameFragment::new(styles, frame).with_text_like(true));
        }
    }
    Ok(())
}

/// Lays out a [`ScriptsElem`].
#[typst_macros::time(name = "math.scripts", span = elem.span())]
pub fn layout_scripts(
    elem: &Packed<ScriptsElem>,
    ctx: &mut MathContext,
    styles: StyleChain,
) -> SourceResult<()> {
    let mut fragment = ctx.layout_into_fragment(&elem.body, styles)?;
    fragment.set_limits(Limits::Never);
    ctx.push(fragment);
    Ok(())
}

/// Lays out a [`LimitsElem`].
#[typst_macros::time(name = "math.limits", span = elem.span())]
pub fn layout_limits(
    elem: &Packed<LimitsElem>,
    ctx: &mut MathContext,
    styles: StyleChain,
) -> SourceResult<()> {
    let limits = if elem.inline.get(styles) { Limits::Always } else { Limits::Display };
    let mut fragment = ctx.layout_into_fragment(&elem.body, styles)?;
    fragment.set_limits(limits);
    ctx.push(fragment);
    Ok(())
}

/// Get the size to stretch the base to.
fn stretch_size(styles: StyleChain, elem: &Packed<AttachElem>) -> Option<Rel<Abs>> {
    // Extract from an EquationElem.
    let mut base = &elem.base;
    while let Some(equation) = base.to_packed::<EquationElem>() {
        base = &equation.body;
    }

    base.to_packed::<StretchElem>()
        .map(|stretch| stretch.size.resolve(styles))
}

/// Lay out the attachments.
fn layout_attachments(
    ctx: &mut MathContext,
    styles: StyleChain,
    base: MathFragment,
    [tl, t, tr, bl, b, br]: [Option<MathFragment>; 6],
) -> SourceResult<()> {
    let class = base.class();
    let (font, size) = base.font(ctx, styles);
    let cramped = styles.get(EquationElem::cramped);

    // Calculate the distance from the base's baseline to the superscripts' and
    // subscripts' baseline.
    let (tx_shift, bx_shift) = if [&tl, &tr, &bl, &br].iter().all(|e| e.is_none()) {
        (Abs::zero(), Abs::zero())
    } else {
        compute_script_shifts(&font, size, cramped, &base, [&tl, &tr, &bl, &br])
    };

    // Calculate the distance from the base's baseline to the top attachment's
    // and bottom attachment's baseline.
    let (t_shift, b_shift) =
        compute_limit_shifts(&font, size, &base, [t.as_ref(), b.as_ref()]);

    // Calculate the final frame height.
    let ascent = base
        .ascent()
        .max(tx_shift + measure!(tr, ascent))
        .max(tx_shift + measure!(tl, ascent))
        .max(t_shift + measure!(t, ascent));
    let descent = base
        .descent()
        .max(bx_shift + measure!(br, descent))
        .max(bx_shift + measure!(bl, descent))
        .max(b_shift + measure!(b, descent));
    let height = ascent + descent;

    // Calculate the vertical position of each element in the final frame.
    let base_y = ascent - base.ascent();
    let tx_y = |tx: &MathFragment| ascent - tx_shift - tx.ascent();
    let bx_y = |bx: &MathFragment| ascent + bx_shift - bx.ascent();
    let t_y = |t: &MathFragment| ascent - t_shift - t.ascent();
    let b_y = |b: &MathFragment| ascent + b_shift - b.ascent();

    // Calculate the distance each limit extends to the left and right of the
    // base's width.
    let ((t_pre_width, t_post_width), (b_pre_width, b_post_width)) =
        compute_limit_widths(&base, [t.as_ref(), b.as_ref()]);

    // `space_after_script` is extra spacing that is at the start before each
    // pre-script, and at the end after each post-script (see the MathConstants
    // table in the OpenType MATH spec).
    let space_after_script = font.math().space_after_script.at(size);

    // Calculate the distance each pre-script extends to the left of the base's
    // width.
    let (tl_pre_width, bl_pre_width) = compute_pre_script_widths(
        &base,
        [tl.as_ref(), bl.as_ref()],
        (tx_shift, bx_shift),
        space_after_script,
    );

    // Calculate the distance each post-script extends to the right of the
    // base's width. Also calculate each post-script's kerning (we need this for
    // its position later).
    let ((tr_post_width, tr_kern), (br_post_width, br_kern)) = compute_post_script_widths(
        &base,
        [tr.as_ref(), br.as_ref()],
        (tx_shift, bx_shift),
        space_after_script,
    );

    // Calculate the final frame width.
    let pre_width = t_pre_width.max(b_pre_width).max(tl_pre_width).max(bl_pre_width);
    let base_width = base.width();
    let post_width = t_post_width.max(b_post_width).max(tr_post_width).max(br_post_width);
    let width = pre_width + base_width + post_width;

    // Calculate the horizontal position of each element in the final frame.
    let base_x = pre_width;
    let tl_x = pre_width - tl_pre_width + space_after_script;
    let bl_x = pre_width - bl_pre_width + space_after_script;
    let tr_x = pre_width + base_width + tr_kern;
    let br_x = pre_width + base_width + br_kern;
    let t_x = pre_width - t_pre_width;
    let b_x = pre_width - b_pre_width;

    // Create the final frame.
    let mut frame = Frame::soft(Size::new(width, height));
    frame.set_baseline(ascent);
    frame.push_frame(Point::new(base_x, base_y), base.into_frame());

    macro_rules! layout {
        ($e: ident, $x: ident, $y: ident) => {
            if let Some($e) = $e {
                frame.push_frame(Point::new($x, $y(&$e)), $e.into_frame());
            }
        };
    }

    layout!(tl, tl_x, tx_y); // pre-superscript
    layout!(bl, bl_x, bx_y); // pre-subscript
    layout!(tr, tr_x, tx_y); // post-superscript
    layout!(br, br_x, bx_y); // post-subscript
    layout!(t, t_x, t_y); // upper-limit
    layout!(b, b_x, b_y); // lower-limit

    // Done! Note that we retain the class of the base.
    ctx.push(FrameFragment::new(styles, frame).with_class(class));

    Ok(())
}

/// Calculate the distance each post-script extends to the right of the base's
/// width, as well as its kerning value. Requires the distance from the base's
/// baseline to each post-script's baseline to obtain the correct kerning value.
/// Returns 2 tuples of two lengths, each first containing the distance the
/// post-script extends left of the base's width and second containing the
/// post-script's kerning value. The first tuple is for the post-superscript,
/// and the second is for the post-subscript.
fn compute_post_script_widths(
    base: &MathFragment,
    [tr, br]: [Option<&MathFragment>; 2],
    (tr_shift, br_shift): (Abs, Abs),
    space_after_post_script: Abs,
) -> ((Abs, Abs), (Abs, Abs)) {
    let tr_values = tr.map_or_default(|tr| {
        let kern = math_kern(base, tr, tr_shift, Corner::TopRight);
        (space_after_post_script + tr.width() + kern, kern)
    });

    // The base's bounding box already accounts for its italic correction, so we
    // need to shift the post-subscript left by the base's italic correction
    // (see the kerning algorithm as described in the OpenType MATH spec).
    let br_values = br.map_or_default(|br| {
        let kern = math_kern(base, br, br_shift, Corner::BottomRight)
            - base.italics_correction();
        (space_after_post_script + br.width() + kern, kern)
    });

    (tr_values, br_values)
}

/// Calculate the distance each pre-script extends to the left of the base's
/// width. Requires the distance from the base's baseline to each pre-script's
/// baseline to obtain the correct kerning value.
/// Returns two lengths, the first being the distance the pre-superscript
/// extends left of the base's width and the second being the distance the
/// pre-subscript extends left of the base's width.
fn compute_pre_script_widths(
    base: &MathFragment,
    [tl, bl]: [Option<&MathFragment>; 2],
    (tl_shift, bl_shift): (Abs, Abs),
    space_before_pre_script: Abs,
) -> (Abs, Abs) {
    let tl_pre_width = tl.map_or_default(|tl| {
        let kern = math_kern(base, tl, tl_shift, Corner::TopLeft);
        space_before_pre_script + tl.width() + kern
    });

    let bl_pre_width = bl.map_or_default(|bl| {
        let kern = math_kern(base, bl, bl_shift, Corner::BottomLeft);
        space_before_pre_script + bl.width() + kern
    });

    (tl_pre_width, bl_pre_width)
}

/// Calculate the distance each limit extends beyond the base's width, in each
/// direction. Can be a negative value if the limit does not extend beyond the
/// base's width, indicating how far into the base's width the limit extends.
/// Returns 2 tuples of two lengths, each first containing the distance the
/// limit extends leftward beyond the base's width and second containing the
/// distance the limit extends rightward beyond the base's width. The first
/// tuple is for the upper-limit, and the second is for the lower-limit.
fn compute_limit_widths(
    base: &MathFragment,
    [t, b]: [Option<&MathFragment>; 2],
) -> ((Abs, Abs), (Abs, Abs)) {
    // The upper- (lower-) limit is shifted to the right (left) of the base's
    // center by half the base's italic correction.
    let delta = base.italics_correction() / 2.0;

    let t_widths = t.map_or_default(|t| {
        let half = (t.width() - base.width()) / 2.0;
        (half - delta, half + delta)
    });

    let b_widths = b.map_or_default(|b| {
        let half = (b.width() - base.width()) / 2.0;
        (half + delta, half - delta)
    });

    (t_widths, b_widths)
}

/// Calculate the distance from the base's baseline to each limit's baseline.
/// Returns two lengths, the first being the distance to the upper-limit's
/// baseline and the second being the distance to the lower-limit's baseline.
fn compute_limit_shifts(
    font: &Font,
    font_size: Abs,
    base: &MathFragment,
    [t, b]: [Option<&MathFragment>; 2],
) -> (Abs, Abs) {
    // `upper_gap_min` and `lower_gap_min` give gaps to the descender and
    // ascender of the limits respectively, whereas `upper_rise_min` and
    // `lower_drop_min` give gaps to each limit's baseline (see the
    // MathConstants table in the OpenType MATH spec).
    let t_shift = t.map_or_default(|t| {
        let upper_gap_min = font.math().upper_limit_gap_min.at(font_size);
        let upper_rise_min = font.math().upper_limit_baseline_rise_min.at(font_size);
        base.ascent() + upper_rise_min.max(upper_gap_min + t.descent())
    });

    let b_shift = b.map_or_default(|b| {
        let lower_gap_min = font.math().lower_limit_gap_min.at(font_size);
        let lower_drop_min = font.math().lower_limit_baseline_drop_min.at(font_size);
        base.descent() + lower_drop_min.max(lower_gap_min + b.ascent())
    });

    (t_shift, b_shift)
}

/// Calculate the distance from the base's baseline to each script's baseline.
/// Returns two lengths, the first being the distance to the superscripts'
/// baseline and the second being the distance to the subscripts' baseline.
fn compute_script_shifts(
    font: &Font,
    font_size: Abs,
    cramped: bool,
    base: &MathFragment,
    [tl, tr, bl, br]: [&Option<MathFragment>; 4],
) -> (Abs, Abs) {
    let sup_shift_up = (if cramped {
        font.math().superscript_shift_up_cramped
    } else {
        font.math().superscript_shift_up
    })
    .at(font_size);

    let sup_bottom_min = font.math().superscript_bottom_min.at(font_size);
    let sup_bottom_max_with_sub =
        font.math().superscript_bottom_max_with_subscript.at(font_size);
    let sup_drop_max = font.math().superscript_baseline_drop_max.at(font_size);
    let gap_min = font.math().sub_superscript_gap_min.at(font_size);
    let sub_shift_down = font.math().subscript_shift_down.at(font_size);
    let sub_top_max = font.math().subscript_top_max.at(font_size);
    let sub_drop_min = font.math().subscript_baseline_drop_min.at(font_size);

    let mut shift_up = Abs::zero();
    let mut shift_down = Abs::zero();
    let is_text_like = base.is_text_like();

    if tl.is_some() || tr.is_some() {
        let ascent = match &base {
            MathFragment::Frame(frame) => frame.base_ascent,
            _ => base.ascent(),
        };
        shift_up = shift_up
            .max(sup_shift_up)
            .max(if is_text_like { Abs::zero() } else { ascent - sup_drop_max })
            .max(sup_bottom_min + measure!(tl, descent))
            .max(sup_bottom_min + measure!(tr, descent));
    }

    if bl.is_some() || br.is_some() {
        let descent = match &base {
            MathFragment::Frame(frame) => frame.base_descent,
            _ => base.descent(),
        };
        shift_down = shift_down
            .max(sub_shift_down)
            .max(if is_text_like { Abs::zero() } else { descent + sub_drop_min })
            .max(measure!(bl, ascent) - sub_top_max)
            .max(measure!(br, ascent) - sub_top_max);
    }

    for (sup, sub) in [(tl, bl), (tr, br)] {
        if let (Some(sup), Some(sub)) = (&sup, &sub) {
            let sup_bottom = shift_up - sup.descent();
            let sub_top = sub.ascent() - shift_down;
            let gap = sup_bottom - sub_top;
            if gap >= gap_min {
                continue;
            }

            let increase = gap_min - gap;
            let sup_only =
                (sup_bottom_max_with_sub - sup_bottom).clamp(Abs::zero(), increase);
            let rest = (increase - sup_only) / 2.0;
            shift_up += sup_only + rest;
            shift_down += rest;
        }
    }

    (shift_up, shift_down)
}

/// Calculate the kerning value for a script with respect to the base. A
/// positive value means shifting the script further away from the base, whereas
/// a negative value means shifting the script closer to the base. Requires the
/// distance from the base's baseline to the script's baseline, as well as the
/// script's corner (tl, tr, bl, br).
fn math_kern(base: &MathFragment, script: &MathFragment, shift: Abs, pos: Corner) -> Abs {
    // This process is described under the MathKernInfo table in the OpenType
    // MATH spec.

    let (corr_height_top, corr_height_bot) = match pos {
        // Calculate two correction heights for superscripts:
        // - The distance from the superscript's baseline to the top of the
        //   base's bounding box.
        // - The distance from the base's baseline to the bottom of the
        //   superscript's bounding box.
        Corner::TopLeft | Corner::TopRight => {
            (base.ascent() - shift, shift - script.descent())
        }
        // Calculate two correction heights for subscripts:
        // - The distance from the base's baseline to the top of the
        //   subscript's bounding box.
        // - The distance from the subscript's baseline to the bottom of the
        //   base's bounding box.
        Corner::BottomLeft | Corner::BottomRight => {
            (script.ascent() - shift, shift - base.descent())
        }
    };

    // Calculate the sum of kerning values for each correction height.
    let summed_kern = |height| {
        let base_kern = base.kern_at_height(pos, height);
        let attach_kern = script.kern_at_height(pos.inv(), height);
        base_kern + attach_kern
    };

    // Take the smaller kerning amount (and so the larger value). Note that
    // there is a bug in the spec (as of 2024-08-15): it says to take the
    // minimum of the two sums, but as the kerning value is usually negative it
    // really means the smaller kern. The current wording of the spec could
    // result in glyphs colliding.
    summed_kern(corr_height_top).max(summed_kern(corr_height_bot))
}<|MERGE_RESOLUTION|>--- conflicted
+++ resolved
@@ -11,15 +11,11 @@
 use typst_library::math::{
     AttachElem, EquationElem, LimitsElem, PrimesElem, ScriptsElem, StretchElem,
 };
-<<<<<<< HEAD
-use typst_utils::OptionExt;
-=======
 use typst_library::text::Font;
->>>>>>> f8dd9e77
 
 use super::{
-    FrameFragment, Limits, MathContext, MathFragment, stretch_fragment,
-    style_for_subscript, style_for_superscript,
+    stretch_fragment, style_for_subscript, style_for_superscript, FrameFragment, Limits,
+    MathContext, MathFragment,
 };
 
 macro_rules! measure {
@@ -113,27 +109,19 @@
                 4 => '⁗',
                 _ => unreachable!(),
             };
-<<<<<<< HEAD
-            let f = ctx.layout_into_fragment(&SymbolElem::packed(c), styles)?;
-=======
             let f = ctx.layout_into_fragment(
                 &SymbolElem::packed(c).spanned(elem.span()),
                 styles,
             )?;
->>>>>>> f8dd9e77
             ctx.push(f);
         }
         count => {
             // Custom amount of primes
             let prime = ctx
-<<<<<<< HEAD
-                .layout_into_fragment(&SymbolElem::packed('′'), styles)?
-=======
                 .layout_into_fragment(
                     &SymbolElem::packed('′').spanned(elem.span()),
                     styles,
                 )?
->>>>>>> f8dd9e77
                 .into_frame();
             let width = prime.width() * (count + 1) as f64 / 2.0;
             let mut frame = Frame::soft(Size::new(width, prime.height()));
