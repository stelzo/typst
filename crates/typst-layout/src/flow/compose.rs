use std::num::NonZeroUsize;

use typst_library::diag::SourceResult;
use typst_library::engine::Engine;
use typst_library::foundations::{Content, NativeElement, Packed, Resolve, Smart};
use typst_library::introspection::{
    Counter, CounterDisplayElem, CounterState, CounterUpdate, Location, Locator,
    SplitLocator, Tag,
};
use typst_library::layout::{
    Abs, Axes, Dir, FixedAlignment, Fragment, Frame, FrameItem, FrameParent, Inherit,
    OuterHAlignment, PlacementScope, Point, Region, Regions, Rel, Size,
};
use typst_library::model::{
    FootnoteElem, FootnoteEntry, LineNumberingScope, Numbering, ParLineMarker,
};
use typst_syntax::Span;
use typst_utils::{NonZeroExt, Numeric};

use super::{
<<<<<<< HEAD
    distribute, Config, FlowMode, FlowResult, LineNumberConfig, PlacedChild, Stop, Work,
=======
    Config, FlowMode, FlowResult, LineNumberConfig, PlacedChild, Stop, Work, distribute,
>>>>>>> f8dd9e77
};

/// Composes the contents of a single page/region. A region can have multiple
/// columns/subregions.
///
/// The composer is primarily concerned with layout of out-of-flow insertions
/// (floats and footnotes).  It does this in per-page and per-column loops that
/// rerun when a new float is added (since it affects the regions available to
/// the distributor).
///
/// To lay out the in-flow contents of individual subregions, the composer
/// invokes [distribution](distribute).
pub fn compose(
    engine: &mut Engine,
    work: &mut Work,
    config: &Config,
    locator: Locator,
    regions: Regions,
) -> SourceResult<Frame> {
    Composer {
        engine,
        config,
        page_base: regions.base(),
        column: 0,
        page_insertions: Insertions::default(),
        column_insertions: Insertions::default(),
        work,
        footnote_spill: None,
        footnote_queue: vec![],
    }
    .page(locator, regions)
}

/// State for composition.
///
/// Sadly, we need that many lifetimes because &mut references are invariant and
/// it would force the lifetimes of various things to be equal if they
/// shared a lifetime.
///
/// The only interesting lifetimes are 'a and 'b. See [Work] for more details
/// about them.
pub struct Composer<'a, 'b, 'x, 'y> {
    pub engine: &'x mut Engine<'y>,
    pub work: &'x mut Work<'a, 'b>,
    pub config: &'x Config<'x>,
    column: usize,
    page_base: Size,
    page_insertions: Insertions<'a, 'b>,
    column_insertions: Insertions<'a, 'b>,
    // These are here because they have to survive relayout (we could lose the
    // footnotes otherwise). For floats, we revisit them anyway, so it's okay to
    // use `work.floats` directly. This is not super clean; probably there's a
    // better way.
    footnote_spill: Option<std::vec::IntoIter<Frame>>,
    footnote_queue: Vec<Packed<FootnoteElem>>,
}

impl<'a, 'b> Composer<'a, 'b, '_, '_> {
    /// Lay out a container/page region, including container/page insertions.
    fn page(mut self, locator: Locator, regions: Regions) -> SourceResult<Frame> {
        // This loop can restart region layout when requested to do so by a
        // `Stop`. This happens when there is a parent-scoped float.
        let checkpoint = self.work.clone();
        let output = loop {
            // Shrink the available space by the space used by page
            // insertions.
            let mut pod = regions;
            pod.size.y -= self.page_insertions.height();

            match self.page_contents(locator.relayout(), pod) {
                Ok(frame) => break frame,
                Err(Stop::Finish(_)) => unreachable!(),
                Err(Stop::Relayout(PlacementScope::Column)) => unreachable!(),
                Err(Stop::Relayout(PlacementScope::Parent)) => {
                    *self.work = checkpoint.clone();
                    continue;
                }
                Err(Stop::Error(err)) => return Err(err),
            };
        };
        drop(checkpoint);

        Ok(self.page_insertions.finalize(self.work, self.config, output))
    }

    /// Lay out the inner contents of a container/page.
    fn page_contents(&mut self, locator: Locator, regions: Regions) -> FlowResult<Frame> {
        // No point in create column regions, if there's just one!
        if self.config.columns.count == 1 {
            return self.column(locator, regions);
        }

        // Create a backlog for multi-column layout.
        let column_height = regions.size.y;
        let backlog: Vec<_> = std::iter::once(&column_height)
            .chain(regions.backlog)
            .flat_map(|&h| std::iter::repeat_n(h, self.config.columns.count))
            .skip(1)
            .collect();

        // Subregions for column layout.
        let mut inner = Regions {
            size: Size::new(self.config.columns.width, column_height),
            backlog: &backlog,
            expand: Axes::new(true, regions.expand.y),
            ..regions
        };

        // The size of the merged frame hosting multiple columns.
        let size = Size::new(
            regions.size.x,
            if regions.expand.y { regions.size.y } else { Abs::zero() },
        );

        let mut output = Frame::hard(size);
        let mut offset = Abs::zero();
        let mut locator = locator.split();

        // Lay out the columns and stitch them together.
        for i in 0..self.config.columns.count {
            self.column = i;
            let frame = self.column(locator.next(&()), inner)?;

            if !regions.expand.y {
                output.size_mut().y.set_max(frame.height());
            }

            let width = frame.width();
            let x = if self.config.columns.dir == Dir::LTR {
                offset
            } else {
                regions.size.x - offset - width
            };
            offset += width + self.config.columns.gutter;

            output.push_frame(Point::with_x(x), frame);
            inner.next();
        }

        Ok(output)
    }

    /// Lay out a column, including column insertions.
    fn column(&mut self, locator: Locator, regions: Regions) -> FlowResult<Frame> {
        // Reset column insertion when starting a new column.
        self.column_insertions = Insertions::default();

        // Process footnote spill.
        if let Some(spill) = self.work.footnote_spill.take() {
            self.footnote_spill(spill, regions.base())?;
        }

        // This loop can restart column layout when requested to do so by a
        // `Stop`. This happens when there is a column-scoped float.
        let checkpoint = self.work.clone();
        let inner = loop {
            // Shrink the available space by the space used by column
            // insertions.
            let mut pod = regions;
            pod.size.y -= self.column_insertions.height();

            match self.column_contents(pod) {
                Ok(frame) => break frame,
                Err(Stop::Finish(_)) => unreachable!(),
                Err(Stop::Relayout(PlacementScope::Column)) => {
                    *self.work = checkpoint.clone();
                    continue;
                }
                err => return err,
            }
        };
        drop(checkpoint);

        self.work.footnotes.extend(self.footnote_queue.drain(..));
        if let Some(spill) = self.footnote_spill.take() {
            self.work.footnote_spill = Some(spill);
        }

        let insertions = std::mem::take(&mut self.column_insertions);
        let mut output = insertions.finalize(self.work, self.config, inner);

        // Lay out per-column line numbers.
        if let Some(line_config) = &self.config.line_numbers {
            layout_line_numbers(
                self.engine,
                self.config,
                line_config,
                locator,
                self.column,
                &mut output,
            )?;
        }

        Ok(output)
    }

    /// Lay out the inner contents of a column.
    ///
    /// Pending floats and footnotes are also laid out at this step. For those,
    /// however, we forbid footnote migration (moving the frame containing the
    /// footnote reference if the corresponding entry doesn't fit), allowing
    /// the footnote invariant to be broken, as it would require handling a
    /// [`Stop::Finish`] at this point, but that is exclusively handled by the
    /// distributor.
    fn column_contents(&mut self, regions: Regions) -> FlowResult<Frame> {
        // Process pending footnotes.
        for note in std::mem::take(&mut self.work.footnotes) {
            self.footnote(note, &mut regions.clone(), Abs::zero(), false)?;
        }

        // Process pending floats.
        for placed in std::mem::take(&mut self.work.floats) {
            self.float(placed, &regions, false, false)?;
        }

        distribute(self, regions)
    }

    /// Lays out an item with floating placement.
    ///
    /// This is called from within [`distribute`]. When the float fits, this
    /// returns an `Err(Stop::Relayout(..))`, which bubbles all the way through
    /// distribution and is handled in [`Self::page`] or [`Self::column`]
    /// (depending on `placed.scope`).
    ///
    /// When the float does not fit, it is queued into `work.floats`. The
    /// value of `clearance` indicates that between the float and flow content
    /// is needed --- it is set if there are already distributed items.
    ///
    /// The value of `migratable` determines whether footnotes within the float
    /// should be allowed to prompt its migration if they don't fit in order to
    /// respect the footnote invariant (entries in the same page as the
    /// references), triggering [`Stop::Finish`]. This is usually `true` within
    /// the distributor, as it can handle that particular flow event, and
    /// `false` elsewhere.
    pub fn float(
        &mut self,
        placed: &'b PlacedChild<'a>,
        regions: &Regions,
        clearance: bool,
        migratable: bool,
    ) -> FlowResult<()> {
        // If the float is already processed, skip it.
        let loc = placed.location();
        if self.skipped(loc) {
            return Ok(());
        }

        // If there is already a queued float, queue this one as well. We
        // don't want to disrupt the order.
        if !self.work.floats.is_empty() {
            self.work.floats.push(placed);
            return Ok(());
        }

        // Determine the base size of the chosen scope.
        let base = match placed.scope {
            PlacementScope::Column => regions.base(),
            PlacementScope::Parent => self.page_base,
        };

        // Lay out the placed element.
        let frame = placed.layout(self.engine, base)?;

        // Determine the remaining space in the scope. This is exact for column
        // placement, but only an approximation for page placement.
        let remaining = match placed.scope {
            PlacementScope::Column => regions.size.y,
            PlacementScope::Parent => {
                let remaining: Abs = regions
                    .iter()
                    .map(|size| size.y)
                    .take(self.config.columns.count - self.column)
                    .sum();
                remaining / self.config.columns.count as f64
            }
        };

        // We only require clearance if there is other content.
        let clearance = if clearance { placed.clearance } else { Abs::zero() };
        let need = frame.height() + clearance;

        // If the float doesn't fit, queue it for the next region.
        if !remaining.fits(need) && regions.may_progress() {
            self.work.floats.push(placed);
            return Ok(());
        }

        // Handle footnotes in the float.
        self.footnotes(regions, &frame, need, false, migratable)?;

        // Determine the float's vertical alignment. We can unwrap the inner
        // `Option` because `Custom(None)` is checked for during collection.
        let align_y = placed.align_y.map(Option::unwrap).unwrap_or_else(|| {
            // When the float's vertical midpoint would be above the middle of
            // the page if it were layouted in-flow, we use top alignment.
            // Otherwise, we use bottom alignment.
            let used = base.y - remaining;
            let half = need / 2.0;
            let ratio = (used + half) / base.y;
            if ratio <= 0.5 { FixedAlignment::Start } else { FixedAlignment::End }
        });

        // Select the insertion area where we'll put this float.
        let area = match placed.scope {
            PlacementScope::Column => &mut self.column_insertions,
            PlacementScope::Parent => &mut self.page_insertions,
        };

        // Put the float there.
        area.push_float(placed, frame, align_y);
        area.skips.push(loc);

        // Trigger relayout.
        Err(Stop::Relayout(placed.scope))
    }

    /// Lays out footnotes in the `frame` if this is the root flow and there are
    /// any. The value of `breakable` indicates whether the element that
    /// produced the frame is breakable. If not, the frame is treated as atomic.
    ///
    /// The value of `migratable` indicates whether footnote migration should be
    /// possible (at least for the first footnote found in the frame, as it is
    /// forbidden for the second footnote onwards). It is usually `true` within
    /// the distributor and `false` elsewhere, as the distributor can handle
    /// [`Stop::Finish`] which is returned when migration is requested.
    pub fn footnotes(
        &mut self,
        regions: &Regions,
        frame: &Frame,
        flow_need: Abs,
        breakable: bool,
        migratable: bool,
    ) -> FlowResult<()> {
        // Footnotes are only supported at the root level.
        if self.config.mode != FlowMode::Root {
            return Ok(());
        }

        // Search for footnotes.
        let mut notes = vec![];
        for tag in &self.work.tags {
            let Tag::Start(elem, _) = tag else { continue };
            let Some(note) = elem.to_packed::<FootnoteElem>() else { continue };
            notes.push((Abs::zero(), note.clone()));
        }
        find_in_frame_impl::<FootnoteElem>(&mut notes, frame, Abs::zero());
        if notes.is_empty() {
            return Ok(());
        }

        let mut relayout = false;
        let mut regions = *regions;

        // The first footnote's origin frame should be migratable if the region
        // may progress (already checked by the footnote function) and if the
        // origin frame isn't breakable (checked here).
        let mut migratable = migratable && !breakable;

        for (y, elem) in notes {
            // The amount of space used by the in-flow content that contains the
            // footnote marker. For a breakable frame, it's the y position of
            // the marker. For an unbreakable frame, it's the full height.
            let flow_need = if breakable { y } else { flow_need };

            // Process the footnote.
            match self.footnote(elem, &mut regions, flow_need, migratable) {
                // The footnote was already processed or queued.
                Ok(()) => {}
                // First handle more footnotes before relayouting.
                Err(Stop::Relayout(_)) => relayout = true,
                // Either of
                // - A `Stop::Finish` indicating that the frame's origin element
                //   should migrate to uphold the footnote invariant.
                // - A fatal error.
                err => return err,
            }

            // We only migrate the origin frame if the first footnote's first
            // line didn't fit.
            migratable = false;
        }

        // If this is set, we laid out at least one footnote, so we need a
        // relayout.
        if relayout {
            return Err(Stop::Relayout(PlacementScope::Column));
        }

        Ok(())
    }

    /// Handles a single footnote.
    fn footnote(
        &mut self,
        elem: Packed<FootnoteElem>,
        regions: &mut Regions,
        flow_need: Abs,
        migratable: bool,
    ) -> FlowResult<()> {
        // Ignore reference footnotes and already processed ones.
        let loc = elem.location().unwrap();
        if elem.is_ref() || self.skipped(loc) {
            return Ok(());
        }

        // If there is already a queued spill or footnote, queue this one as
        // well. We don't want to disrupt the order.
        let area = &mut self.column_insertions;
        if self.footnote_spill.is_some() || !self.footnote_queue.is_empty() {
            self.footnote_queue.push(elem);
            return Ok(());
        }

        // If there weren't any footnotes so far, account for the footnote
        // separator.
        let mut separator = None;
        let mut separator_need = Abs::zero();
        if area.footnotes.is_empty() {
            let frame =
                layout_footnote_separator(self.engine, self.config, regions.base())?;
            separator_need += self.config.footnote.clearance + frame.height();
            separator = Some(frame);
        }

        // Prepare regions for the footnote.
        let mut pod = *regions;
        pod.expand.y = false;
        pod.size.y -= flow_need + separator_need + self.config.footnote.gap;

        // Layout the footnote entry.
        let frames = layout_footnote(self.engine, self.config, &elem, pod)?.into_frames();

        // Find nested footnotes in the entry.
        let nested = find_in_frames::<FootnoteElem>(&frames);

        // Check if there are any non-empty frames.
        let exist_non_empty_frame = frames.iter().any(|f| !f.is_empty());

        // Extract the first frame.
        let mut iter = frames.into_iter();
        let first = iter.next().unwrap();
        let note_need = self.config.footnote.gap + first.height();

        // If the first frame is empty, then none of its content fit. If
        // possible, we then migrate the origin frame to the next region to
        // uphold the footnote invariant (that marker and entry are on the same
        // page). If not, we just queue the footnote for the next page, but
        // only if that would actually make a difference (that is, if the
        // footnote isn't alone in the page after not fitting in any previous
        // pages, as it probably won't ever fit then).
        //
        // Note that a non-zero flow need also indicates that queueing would
        // make a difference, because the flow need is subtracted from the
        // available height in the entry's pod even if what caused that need
        // wasn't considered for the input `regions`. For example, floats just
        // pass the `regions` they received along to their footnotes, which
        // don't take into account the space occupied by the floats themselves,
        // but they do indicate their footnotes have a non-zero flow need, so
        // queueing them can matter as, in the following pages, the flow need
        // will be set to zero and the footnote will be alone in the page.
        // Then, `may_progress()` will also be false (this time, correctly) and
        // the footnote is laid out, as queueing wouldn't improve the lack of
        // space anymore and would result in an infinite loop.
        //
        // However, it is worth noting that migration does take into account
        // the original region, before inserting what prompted the flow need.
        // Logically, if moving the original frame can't improve the lack of
        // space, then migration should be inhibited. The space occupied by the
        // original frame is not relevant for that check. Therefore,
        // `regions.may_progress()` must still be checked separately for
        // migration, regardless of the presence of flow need.
        if first.is_empty() && exist_non_empty_frame {
            if migratable && regions.may_progress() {
                return Err(Stop::Finish(false));
            } else if regions.may_progress() || !flow_need.is_zero() {
                self.footnote_queue.push(elem);
                return Ok(());
            }
        }

        // Save the separator.
        if let Some(frame) = separator {
            area.push_footnote_separator(self.config, frame);
            regions.size.y -= separator_need;
        }

        // Save the footnote's frame.
        area.push_footnote(self.config, first);
        area.skips.push(loc);
        regions.size.y -= note_need;

        // Save the spill.
        if !iter.as_slice().is_empty() {
            self.footnote_spill = Some(iter);
        }

        // Lay out nested footnotes.
        for (_, note) in nested {
            match self.footnote(note, regions, flow_need, migratable) {
                // This footnote was already processed or queued.
                Ok(_) => {}
                // Footnotes always request a relayout when processed for the
                // first time, so we ignore a relayout request since we're
                // about to do so afterwards. Without this check, the first
                // inner footnote interrupts processing of the following ones.
                Err(Stop::Relayout(_)) => {}
                // Either of
                // - A `Stop::Finish` indicating that the frame's origin element
                //   should migrate to uphold the footnote invariant.
                // - A fatal error.
                err => return err,
            }
        }

        // Since we laid out a footnote, we need a relayout.
        Err(Stop::Relayout(PlacementScope::Column))
    }

    /// Handles spillover from a footnote.
    fn footnote_spill(
        &mut self,
        mut iter: std::vec::IntoIter<Frame>,
        base: Size,
    ) -> SourceResult<()> {
        let area = &mut self.column_insertions;

        // Create and save the separator.
        let separator = layout_footnote_separator(self.engine, self.config, base)?;
        area.push_footnote_separator(self.config, separator);

        // Save the footnote's frame.
        let frame = iter.next().unwrap();
        area.push_footnote(self.config, frame);

        // Save the spill.
        if !iter.as_slice().is_empty() {
            self.footnote_spill = Some(iter);
        }

        Ok(())
    }

    /// Checks whether an insertion was already processed and doesn't need to be
    /// handled again.
    fn skipped(&self, loc: Location) -> bool {
        self.work.skips.contains(&loc)
            || self.page_insertions.skips.contains(&loc)
            || self.column_insertions.skips.contains(&loc)
    }

    /// The amount of width needed by insertions.
    pub fn insertion_width(&self) -> Abs {
        self.column_insertions.width.max(self.page_insertions.width)
    }
}

/// Lay out the footnote separator, typically a line.
fn layout_footnote_separator(
    engine: &mut Engine,
    config: &Config,
    base: Size,
) -> SourceResult<Frame> {
    crate::layout_frame(
        engine,
        &config.footnote.separator,
        Locator::root(),
        config.shared,
        Region::new(base, Axes::new(config.footnote.expand, false)),
    )
}

/// Lay out a footnote.
fn layout_footnote(
    engine: &mut Engine,
    config: &Config,
    elem: &Packed<FootnoteElem>,
    pod: Regions,
) -> SourceResult<Fragment> {
    let loc = elem.location().unwrap();
    crate::layout_fragment(
        engine,
        &FootnoteEntry::new(elem.clone())
            .pack()
            .spanned(elem.span())
            // We attach a well-known derived location to the entry so that the
            // note can link to this entry without first querying for it.
            .located(loc.variant(1)),
        Locator::synthesize(loc),
        config.shared,
        pod,
    )
    .map(|mut fragment| {
        for frame in &mut fragment {
            frame.set_parent(FrameParent::new(loc, Inherit::No));
        }
        fragment
    })
}

/// An additive list of insertions.
#[derive(Default)]
struct Insertions<'a, 'b> {
    top_floats: Vec<(&'b PlacedChild<'a>, Frame)>,
    bottom_floats: Vec<(&'b PlacedChild<'a>, Frame)>,
    footnotes: Vec<Frame>,
    footnote_separator: Option<Frame>,
    top_size: Abs,
    bottom_size: Abs,
    width: Abs,
    skips: Vec<Location>,
}

impl<'a, 'b> Insertions<'a, 'b> {
    /// Add a float to the top or bottom area.
    fn push_float(
        &mut self,
        placed: &'b PlacedChild<'a>,
        frame: Frame,
        align_y: FixedAlignment,
    ) {
        self.width.set_max(frame.width());

        let amount = frame.height() + placed.clearance;
        let pair = (placed, frame);

        if align_y == FixedAlignment::Start {
            self.top_size += amount;
            self.top_floats.push(pair);
        } else {
            self.bottom_size += amount;
            self.bottom_floats.push(pair);
        }
    }

    /// Add a footnote to the bottom area.
    fn push_footnote(&mut self, config: &Config, frame: Frame) {
        self.width.set_max(frame.width());
        self.bottom_size += config.footnote.gap + frame.height();
        self.footnotes.push(frame);
    }

    /// Add a footnote separator to the bottom area.
    fn push_footnote_separator(&mut self, config: &Config, frame: Frame) {
        self.width.set_max(frame.width());
        self.bottom_size += config.footnote.clearance + frame.height();
        self.footnote_separator = Some(frame);
    }

    /// The combined height of the top and bottom area (including clearances).
    /// Subtracting this from the total region size yields the available space
    /// for distribution.
    fn height(&self) -> Abs {
        self.top_size + self.bottom_size
    }

    /// Produce a frame for the full region based on the `inner` frame produced
    /// by distribution or column layout.
    fn finalize(self, work: &mut Work, config: &Config, inner: Frame) -> Frame {
        work.extend_skips(&self.skips);

        if self.top_floats.is_empty()
            && self.bottom_floats.is_empty()
            && self.footnote_separator.is_none()
            && self.footnotes.is_empty()
        {
            return inner;
        }

        let size = inner.size() + Size::with_y(self.height());

        let mut output = Frame::soft(size);
        let mut offset_top = Abs::zero();
        let mut offset_bottom = size.y - self.bottom_size;

        for (placed, frame) in self.top_floats {
            let x = placed.align_x.position(size.x - frame.width());
            let y = offset_top;
            let delta = placed.delta.zip_map(size, Rel::relative_to).to_point();
            offset_top += frame.height() + placed.clearance;
            output.push_frame(Point::new(x, y) + delta, frame);
        }

        output.push_frame(Point::with_y(self.top_size), inner);

        // We put floats first and then footnotes. This differs from what LaTeX
        // does and is a little inconsistent w.r.t column vs page floats (page
        // floats are below footnotes because footnotes are per column), but
        // it's what most people (including myself) seem to intuitively expect.
        // We experimented with the LaTeX ordering in 0.12.0-rc1, but folks were
        // surprised and considered this strange. In LaTeX, it can be changed
        // with `\usepackage[bottom]{footmisc}`. We could also consider adding
        // configuration in the future.
        for (placed, frame) in self.bottom_floats {
            offset_bottom += placed.clearance;
            let x = placed.align_x.position(size.x - frame.width());
            let y = offset_bottom;
            let delta = placed.delta.zip_map(size, Rel::relative_to).to_point();
            offset_bottom += frame.height();
            output.push_frame(Point::new(x, y) + delta, frame);
        }

        if let Some(frame) = self.footnote_separator {
            offset_bottom += config.footnote.clearance;
            let y = offset_bottom;
            offset_bottom += frame.height();
            output.push_frame(Point::with_y(y), frame);
        }

        for frame in self.footnotes {
            offset_bottom += config.footnote.gap;
            let y = offset_bottom;
            offset_bottom += frame.height();
            output.push_frame(Point::with_y(y), frame);
        }

        output
    }
}

/// Lay out the given collected lines' line numbers to an output frame.
///
/// The numbers are placed either on the left margin (left border of the frame)
/// or on the right margin (right border). Before they are placed, a line number
/// counter reset is inserted if we're in the first column of the page being
/// currently laid out and the user requested for line numbers to be reset at
/// the start of every page.
fn layout_line_numbers(
    engine: &mut Engine,
    config: &Config,
    line_config: &LineNumberConfig,
    locator: Locator,
    column: usize,
    output: &mut Frame,
) -> SourceResult<()> {
    let mut locator = locator.split();

    // Reset page-scoped line numbers if currently at the first column.
    if column == 0 && line_config.scope == LineNumberingScope::Page {
        let reset = layout_line_number_reset(engine, config, &mut locator)?;
        output.push_frame(Point::zero(), reset);
    }

    // Find all line markers.
    let mut lines = find_in_frame::<ParLineMarker>(output);
    if lines.is_empty() {
        return Ok(());
    }

    // Assume the line numbers aren't sorted by height. They must be sorted so
    // we can deduplicate line numbers below based on vertical proximity.
    lines.sort_by_key(|&(y, _)| y);

    // Used for horizontal alignment.
    let mut max_number_width = Abs::zero();

    // This is used to skip lines that are too close together.
    let mut prev_bottom = None;

    // Buffer line number frames so we can align them horizontally later before
    // placing, based on the width of the largest line number.
    let mut line_numbers = vec![];

    // Layout the lines.
    for &(y, ref marker) in &lines {
        if prev_bottom.is_some_and(|bottom| y < bottom) {
            // Lines are too close together. Display as the same line number.
            continue;
        }

        // Layout the number and record its width in search of the maximum.
        let frame = layout_line_number(engine, config, &mut locator, &marker.numbering)?;

        // Note that this line.y is larger than the previous due to sorting.
        // Therefore, the check at the top of the loop ensures no line numbers
        // will reasonably intersect with each other. We enforce a minimum
        // spacing of 1pt between consecutive line numbers in case a zero-height
        // frame is used.
        prev_bottom = Some(y + frame.height().max(Abs::pt(1.0)));
        max_number_width.set_max(frame.width());
        line_numbers.push((y, marker, frame));
    }

    for (y, marker, frame) in line_numbers {
        // The last column will always place line numbers at the end
        // margin. This should become configurable in the future.
        let margin = {
            let opposite =
                config.columns.count >= 2 && column + 1 == config.columns.count;
            if opposite { OuterHAlignment::End } else { marker.number_margin }
                .resolve(config.shared)
        };

        // Determine how much space to leave between the column and the number.
        let clearance = match marker.number_clearance {
            Smart::Auto => line_config.default_clearance,
            Smart::Custom(rel) => rel.resolve(config.shared),
        };

        // Compute the base X position.
        let x = match margin {
            // Move the number to the left of the left edge (at 0pt) by the maximum
            // width and the clearance.
            FixedAlignment::Start => -max_number_width - clearance,
            // Move the number to the right edge and add clearance.
            FixedAlignment::End => output.width() + clearance,
            // Can't happen due to `OuterHAlignment`.
            FixedAlignment::Center => unreachable!(),
        };

        // Determine how much to shift the number due to its alignment.
        let shift = {
            let align = marker
                .number_align
                .map(|align| align.resolve(config.shared))
                .unwrap_or_else(|| margin.inv());
            align.position(max_number_width - frame.width())
        };

        // Compute the final position of the number and add it to the output.
        let pos = Point::new(x + shift, y);
        output.push_frame(pos, frame);
    }

    Ok(())
}

/// Creates a frame that resets the line number counter.
fn layout_line_number_reset(
    engine: &mut Engine,
    config: &Config,
    locator: &mut SplitLocator,
) -> SourceResult<Frame> {
    let counter = Counter::of(ParLineMarker::ELEM);
    let update = CounterUpdate::Set(CounterState::init(false));
    let content = counter.update(Span::detached(), update);
    crate::layout_frame(
        engine,
        &content,
        locator.next(&()),
        config.shared,
        Region::new(Axes::splat(Abs::zero()), Axes::splat(false)),
    )
}

/// Layout the line number associated with the given line marker.
///
/// Produces a counter update and counter display with counter key
/// `ParLineMarker`. We use `ParLineMarker` as it is an element which is not
/// exposed to the user and we don't want to expose the line number counter at
/// the moment, given that its semantics are inconsistent with that of normal
/// counters (the counter is updated based on height and not on frame order /
/// layer). When we find a solution to this, we should switch to a counter on
/// `ParLine` instead, thus exposing the counter as `counter(par.line)` to the
/// user.
fn layout_line_number(
    engine: &mut Engine,
    config: &Config,
    locator: &mut SplitLocator,
    numbering: &Numbering,
) -> SourceResult<Frame> {
    let counter = Counter::of(ParLineMarker::ELEM);
    let update = CounterUpdate::Step(NonZeroUsize::ONE);
    let numbering = Smart::Custom(numbering.clone());

    // Combine counter update and display into the content we'll layout.
    let content = Content::sequence(vec![
        counter.clone().update(Span::detached(), update),
        CounterDisplayElem::new(counter, numbering, false).pack(),
    ]);

    // Layout the number.
    let mut frame = crate::layout_frame(
        engine,
        &content,
        locator.next(&()),
        config.shared,
        Region::new(Axes::splat(Abs::inf()), Axes::splat(false)),
    )?;

    // Ensure the baseline of the line number aligns with the line's baseline.
    frame.translate(Point::with_y(-frame.baseline()));

    Ok(frame)
}

/// Collect all matching elements and their vertical positions in the frame.
///
/// On each subframe we encounter, we add that subframe's position to `prev_y`,
/// until we reach a tag, at which point we add the tag's position and finish.
/// That gives us the absolute height of the tag from the start of the root
/// frame.
fn find_in_frame<T: NativeElement>(frame: &Frame) -> Vec<(Abs, Packed<T>)> {
    let mut output = vec![];
    find_in_frame_impl(&mut output, frame, Abs::zero());
    output
}

/// Collect all matching elements and their vertical positions in the frames.
fn find_in_frames<T: NativeElement>(frames: &[Frame]) -> Vec<(Abs, Packed<T>)> {
    let mut output = vec![];
    for frame in frames {
        find_in_frame_impl(&mut output, frame, Abs::zero());
    }
    output
}

fn find_in_frame_impl<T: NativeElement>(
    output: &mut Vec<(Abs, Packed<T>)>,
    frame: &Frame,
    y_offset: Abs,
) {
    for (pos, item) in frame.items() {
        let y = y_offset + pos.y;
        match item {
            FrameItem::Group(group) => find_in_frame_impl(output, &group.frame, y),
            FrameItem::Tag(Tag::Start(elem, _)) => {
                if let Some(elem) = elem.to_packed::<T>() {
                    output.push((y, elem.clone()));
                }
            }
            _ => {}
        }
    }
}<|MERGE_RESOLUTION|>--- conflicted
+++ resolved
@@ -18,11 +18,7 @@
 use typst_utils::{NonZeroExt, Numeric};
 
 use super::{
-<<<<<<< HEAD
     distribute, Config, FlowMode, FlowResult, LineNumberConfig, PlacedChild, Stop, Work,
-=======
-    Config, FlowMode, FlowResult, LineNumberConfig, PlacedChild, Stop, Work, distribute,
->>>>>>> f8dd9e77
 };
 
 /// Composes the contents of a single page/region. A region can have multiple
@@ -323,7 +319,11 @@
             let used = base.y - remaining;
             let half = need / 2.0;
             let ratio = (used + half) / base.y;
-            if ratio <= 0.5 { FixedAlignment::Start } else { FixedAlignment::End }
+            if ratio <= 0.5 {
+                FixedAlignment::Start
+            } else {
+                FixedAlignment::End
+            }
         });
 
         // Select the insertion area where we'll put this float.
