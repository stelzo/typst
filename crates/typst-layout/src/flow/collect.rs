use std::cell::{LazyCell, RefCell};
use std::fmt::{self, Debug, Formatter};
use std::hash::Hash;

use bumpalo::Bump;
use bumpalo::boxed::Box as BumpBox;
use comemo::{Track, Tracked, TrackedMut};
use typst_library::World;
use typst_library::diag::{SourceResult, bail, warning};
use typst_library::engine::{Engine, Route, Sink, Traced};
use typst_library::foundations::{Packed, Resolve, Smart, StyleChain};
use typst_library::introspection::{
    Introspector, Location, Locator, LocatorLink, SplitLocator, Tag, TagElem,
};
use typst_library::layout::{
    Abs, AlignElem, Alignment, Axes, BlockElem, ColbreakElem, FixedAlignment, FlushElem,
    Fr, Fragment, Frame, FrameParent, Inherit, PagebreakElem, PlaceElem, PlacementScope,
    Ratio, Region, Regions, Rel, Size, Sizing, Spacing, VElem,
};
use typst_library::model::ParElem;
use typst_library::routines::{Pair, Routines};
use typst_library::text::TextElem;
<<<<<<< HEAD
use typst_library::World;
use typst_utils::SliceExt;

use super::{layout_multi_block, layout_single_block, FlowMode};
=======
use typst_utils::SliceExt;

use super::{FlowMode, layout_multi_block, layout_single_block};
>>>>>>> f8dd9e77
use crate::inline::ParSituation;
use crate::modifiers::layout_and_modify;

/// Collects all elements of the flow into prepared children. These are much
/// simpler to handle than the raw elements.
#[typst_macros::time]
#[allow(clippy::too_many_arguments)]
pub fn collect<'a>(
    engine: &mut Engine,
    bump: &'a Bump,
    children: &[Pair<'a>],
    locator: Locator<'a>,
    base: Size,
    expand: bool,
    mode: FlowMode,
) -> SourceResult<Vec<Child<'a>>> {
    Collector {
        engine,
        bump,
        children,
        locator: locator.split(),
        base,
        expand,
        output: Vec::with_capacity(children.len()),
        par_situation: ParSituation::First,
    }
    .run(mode)
}

/// State for collection.
struct Collector<'a, 'x, 'y> {
    engine: &'x mut Engine<'y>,
    bump: &'a Bump,
    children: &'x [Pair<'a>],
    base: Size,
    expand: bool,
    locator: SplitLocator<'a>,
    output: Vec<Child<'a>>,
    par_situation: ParSituation,
}

impl<'a> Collector<'a, '_, '_> {
    /// Perform the collection.
    fn run(self, mode: FlowMode) -> SourceResult<Vec<Child<'a>>> {
        match mode {
            FlowMode::Root | FlowMode::Block => self.run_block(),
            FlowMode::Inline => self.run_inline(),
        }
    }

    /// Perform collection for block-level children.
    fn run_block(mut self) -> SourceResult<Vec<Child<'a>>> {
        for &(child, styles) in self.children {
            if let Some(elem) = child.to_packed::<TagElem>() {
                self.output.push(Child::Tag(&elem.tag));
            } else if let Some(elem) = child.to_packed::<VElem>() {
                self.v(elem, styles);
            } else if let Some(elem) = child.to_packed::<ParElem>() {
                self.par(elem, styles)?;
            } else if let Some(elem) = child.to_packed::<BlockElem>() {
                self.block(elem, styles);
            } else if let Some(elem) = child.to_packed::<PlaceElem>() {
                self.place(elem, styles)?;
            } else if child.is::<FlushElem>() {
                self.output.push(Child::Flush);
            } else if let Some(elem) = child.to_packed::<ColbreakElem>() {
                self.output.push(Child::Break(elem.weak.get(styles)));
            } else if child.is::<PagebreakElem>() {
                bail!(
                    child.span(), "pagebreaks are not allowed inside of containers";
                    hint: "try using a `#colbreak()` instead",
                );
            } else {
                self.engine.sink.warn(warning!(
                    child.span(),
                    "{} was ignored during paged export",
                    child.func().name()
                ));
            }
        }

        Ok(self.output)
    }

    /// Perform collection for inline-level children.
    fn run_inline(mut self) -> SourceResult<Vec<Child<'a>>> {
        // Extract leading and trailing tags.
        let (start, end) = self.children.split_prefix_suffix(|(c, _)| c.is::<TagElem>());
        let inner = &self.children[start..end];

<<<<<<< HEAD
        // Compute the shared styles, ignoring tags.
        let styles = StyleChain::trunk(inner.iter().map(|&(_, s)| s)).unwrap_or_default();
=======
        // Compute the shared styles.
        let styles = StyleChain::trunk_from_pairs(inner).unwrap_or_default();
>>>>>>> f8dd9e77

        // Layout the lines.
        let lines = crate::inline::layout_inline(
            self.engine,
            inner,
            &mut self.locator,
            styles,
            self.base,
            self.expand,
        )?
        .into_frames();

        for (c, _) in &self.children[..start] {
            let elem = c.to_packed::<TagElem>().unwrap();
            self.output.push(Child::Tag(&elem.tag));
        }

<<<<<<< HEAD
        let leading = ParElem::leading_in(styles);
=======
        let leading = styles.resolve(ParElem::leading);
>>>>>>> f8dd9e77
        self.lines(lines, leading, styles);

        for (c, _) in &self.children[end..] {
            let elem = c.to_packed::<TagElem>().unwrap();
            self.output.push(Child::Tag(&elem.tag));
        }

        Ok(self.output)
    }

    /// Collect vertical spacing into a relative or fractional child.
    fn v(&mut self, elem: &'a Packed<VElem>, styles: StyleChain<'a>) {
        self.output.push(match elem.amount {
            Spacing::Rel(rel) => {
                Child::Rel(rel.resolve(styles), elem.weak.get(styles) as u8)
            }
            Spacing::Fr(fr) => Child::Fr(fr),
        });
    }

    /// Collect a paragraph into [`LineChild`]ren. This already performs line
    /// layout since it is not dependent on the concrete regions.
    fn par(
        &mut self,
        elem: &'a Packed<ParElem>,
        styles: StyleChain<'a>,
    ) -> SourceResult<()> {
        let lines = crate::inline::layout_par(
            elem,
            self.engine,
            self.locator.next(&elem.span()),
            styles,
            self.base,
            self.expand,
            self.par_situation,
        )?
        .into_frames();

<<<<<<< HEAD
        let spacing = elem.spacing(styles);
        let leading = elem.leading(styles);

        self.output.push(Child::Rel(spacing.into(), 4));

        self.lines(lines, leading, styles);
=======
        let spacing = elem.spacing.resolve(styles);
        let leading = elem.leading.resolve(styles);
>>>>>>> f8dd9e77

        self.output.push(Child::Rel(spacing.into(), 4));
        self.par_situation = ParSituation::Consecutive;

        Ok(())
    }

    /// Collect laid-out lines.
    fn lines(&mut self, lines: Vec<Frame>, leading: Abs, styles: StyleChain<'a>) {
        let align = AlignElem::alignment_in(styles).resolve(styles);
        let costs = TextElem::costs_in(styles);

        self.lines(lines, leading, styles);

        self.output.push(Child::Rel(spacing.into(), 4));
        self.par_situation = ParSituation::Consecutive;

        Ok(())
    }

    /// Collect laid-out lines.
    fn lines(&mut self, lines: Vec<Frame>, leading: Abs, styles: StyleChain<'a>) {
        let align = styles.resolve(AlignElem::alignment);
        let costs = styles.get(TextElem::costs);

        // Determine whether to prevent widow and orphans.
        let len = lines.len();
        let prevent_orphans =
            costs.orphan() > Ratio::zero() && len >= 2 && !lines[1].is_empty();
        let prevent_widows =
            costs.widow() > Ratio::zero() && len >= 2 && !lines[len - 2].is_empty();
        let prevent_all = len == 3 && prevent_orphans && prevent_widows;

        // Store the heights of lines at the edges because we'll potentially
        // need these later when `lines` is already moved.
        let height_at = |i| lines.get(i).map(Frame::height).unwrap_or_default();
        let front_1 = height_at(0);
        let front_2 = height_at(1);
        let back_2 = height_at(len.saturating_sub(2));
        let back_1 = height_at(len.saturating_sub(1));

        for (i, frame) in lines.into_iter().enumerate() {
            if i > 0 {
                self.output.push(Child::Rel(leading.into(), 5));
            }

            // To prevent widows and orphans, we require enough space for
            // - all lines if it's just three
            // - the first two lines if we're at the first line
            // - the last two lines if we're at the second to last line
            let need = if prevent_all && i == 0 {
                front_1 + leading + front_2 + leading + back_1
            } else if prevent_orphans && i == 0 {
                front_1 + leading + front_2
            } else if prevent_widows && i >= 2 && i + 2 == len {
                back_2 + leading + back_1
            } else {
                frame.height()
            };

            self.output
                .push(Child::Line(self.boxed(LineChild { frame, align, need })));
        }
    }

    /// Collect a block into a [`SingleChild`] or [`MultiChild`] depending on
    /// whether it is breakable.
    fn block(&mut self, elem: &'a Packed<BlockElem>, styles: StyleChain<'a>) {
        let locator = self.locator.next(&elem.span());
        let align = styles.resolve(AlignElem::alignment);
        let alone = self.children.len() == 1;
        let sticky = elem.sticky.get(styles);
        let breakable = elem.breakable.get(styles);
        let fr = match elem.height.get(styles) {
            Sizing::Fr(fr) => Some(fr),
            _ => None,
        };

        let fallback = LazyCell::new(|| styles.resolve(ParElem::spacing));
        let spacing = |amount| match amount {
            Smart::Auto => Child::Rel((*fallback).into(), 4),
            Smart::Custom(Spacing::Rel(rel)) => Child::Rel(rel.resolve(styles), 3),
            Smart::Custom(Spacing::Fr(fr)) => Child::Fr(fr),
        };

        self.output.push(spacing(elem.above.get(styles)));

        if !breakable || fr.is_some() {
            self.output.push(Child::Single(self.boxed(SingleChild {
                align,
                sticky,
                alone,
                fr,
                elem,
                styles,
                locator,
                cell: CachedCell::new(),
            })));
        } else {
            self.output.push(Child::Multi(self.boxed(MultiChild {
                align,
                sticky,
                alone,
                elem,
                styles,
                locator,
                cell: CachedCell::new(),
            })));
        };

<<<<<<< HEAD
        self.output.push(spacing(elem.below(styles)));
=======
        self.output.push(spacing(elem.below.get(styles)));
>>>>>>> f8dd9e77
        self.par_situation = ParSituation::Other;
    }

    /// Collects a placed element into a [`PlacedChild`].
    fn place(
        &mut self,
        elem: &'a Packed<PlaceElem>,
        styles: StyleChain<'a>,
    ) -> SourceResult<()> {
        let alignment = elem.alignment.get(styles);
        let align_x = alignment.map_or(FixedAlignment::Center, |align| {
            align.x().unwrap_or_default().resolve(styles)
        });
        let align_y = alignment.map(|align| align.y().map(|y| y.resolve(styles)));
        let scope = elem.scope.get(styles);
        let float = elem.float.get(styles);

        match (float, align_y) {
            (true, Smart::Custom(None | Some(FixedAlignment::Center))) => bail!(
                elem.span(),
                "vertical floating placement must be `auto`, `top`, or `bottom`"
            ),
            (false, Smart::Auto) => bail!(
                elem.span(),
                "automatic positioning is only available for floating placement";
                hint: "you can enable floating placement with `place(float: true, ..)`"
            ),
            _ => {}
        }

        if !float && scope == PlacementScope::Parent {
            bail!(
                elem.span(),
                "parent-scoped positioning is currently only available for floating placement";
                hint: "you can enable floating placement with `place(float: true, ..)`"
            );
        }

        let locator = self.locator.next(&elem.span());
        let clearance = elem.clearance.resolve(styles);
        let delta = Axes::new(elem.dx.get(styles), elem.dy.get(styles)).resolve(styles);
        self.output.push(Child::Placed(self.boxed(PlacedChild {
            align_x,
            align_y,
            scope,
            float,
            clearance,
            delta,
            elem,
            styles,
            locator,
            alignment,
            cell: CachedCell::new(),
        })));

        Ok(())
    }

    /// Wraps a value in a bump-allocated box to reduce its footprint in the
    /// [`Child`] enum.
    fn boxed<T>(&self, value: T) -> BumpBox<'a, T> {
        BumpBox::new_in(value, self.bump)
    }
}

/// A prepared child in flow layout.
///
/// The larger variants are bump-boxed to keep the enum size down.
#[derive(Debug)]
pub enum Child<'a> {
    /// An introspection tag.
    Tag(&'a Tag),
    /// Relative spacing with a specific weakness level.
    Rel(Rel<Abs>, u8),
    /// Fractional spacing.
    Fr(Fr),
    /// An already layouted line of a paragraph.
    Line(BumpBox<'a, LineChild>),
    /// An unbreakable block.
    Single(BumpBox<'a, SingleChild<'a>>),
    /// A breakable block.
    Multi(BumpBox<'a, MultiChild<'a>>),
    /// An absolutely or floatingly placed element.
    Placed(BumpBox<'a, PlacedChild<'a>>),
    /// A place flush.
    Flush,
    /// An explicit column break.
    Break(bool),
}

/// A child that encapsulates a layouted line of a paragraph.
#[derive(Debug)]
pub struct LineChild {
    pub frame: Frame,
    pub align: Axes<FixedAlignment>,
    pub need: Abs,
}

/// A child that encapsulates a prepared unbreakable block.
#[derive(Debug)]
pub struct SingleChild<'a> {
    pub align: Axes<FixedAlignment>,
    pub sticky: bool,
    pub alone: bool,
    pub fr: Option<Fr>,
    elem: &'a Packed<BlockElem>,
    styles: StyleChain<'a>,
    locator: Locator<'a>,
    cell: CachedCell<SourceResult<Frame>>,
}

impl SingleChild<'_> {
    /// Build the child's frame given the region's base size.
    pub fn layout(&self, engine: &mut Engine, region: Region) -> SourceResult<Frame> {
        self.cell.get_or_init(region, |mut region| {
            // Vertical expansion is only kept if this block is the only child.
            region.expand.y &= self.alone;
            layout_single_impl(
                engine.routines,
                engine.world,
                engine.introspector,
                engine.traced,
                TrackedMut::reborrow_mut(&mut engine.sink),
                engine.route.track(),
                self.elem,
                self.locator.track(),
                self.styles,
                region,
            )
        })
    }
}

/// The cached, internal implementation of [`SingleChild::layout`].
#[comemo::memoize]
#[allow(clippy::too_many_arguments)]
fn layout_single_impl(
    routines: &Routines,
    world: Tracked<dyn World + '_>,
    introspector: Tracked<Introspector>,
    traced: Tracked<Traced>,
    sink: TrackedMut<Sink>,
    route: Tracked<Route>,
    elem: &Packed<BlockElem>,
    locator: Tracked<Locator>,
    styles: StyleChain,
    region: Region,
) -> SourceResult<Frame> {
    let link = LocatorLink::new(locator);
    let locator = Locator::link(&link);
    let mut engine = Engine {
        routines,
        world,
        introspector,
        traced,
        sink,
        route: Route::extend(route),
    };

    layout_and_modify(styles, |styles| {
        layout_single_block(elem, &mut engine, locator, styles, region)
    })
}

/// A child that encapsulates a prepared breakable block.
#[derive(Debug)]
pub struct MultiChild<'a> {
    pub align: Axes<FixedAlignment>,
    pub sticky: bool,
    alone: bool,
    elem: &'a Packed<BlockElem>,
    styles: StyleChain<'a>,
    locator: Locator<'a>,
    cell: CachedCell<SourceResult<Fragment>>,
}

impl<'a> MultiChild<'a> {
    /// Build the child's frames given regions.
    pub fn layout<'b>(
        &'b self,
        engine: &mut Engine,
        regions: Regions,
    ) -> SourceResult<(Frame, Option<MultiSpill<'a, 'b>>)> {
        let fragment = self.layout_full(engine, regions)?;
        let exist_non_empty_frame = fragment.iter().any(|f| !f.is_empty());

        // Extract the first frame.
        let mut frames = fragment.into_iter();
        let frame = frames.next().unwrap();

        // If there's more, return a `spill`.
        let mut spill = None;
        if frames.next().is_some() {
            spill = Some(MultiSpill {
                exist_non_empty_frame,
                multi: self,
                full: regions.full,
                first: regions.size.y,
                backlog: vec![],
                min_backlog_len: regions.backlog.len(),
            });
        }

        Ok((frame, spill))
    }

    /// The shared internal implementation of [`Self::layout`] and
    /// [`MultiSpill::layout`].
    fn layout_full(
        &self,
        engine: &mut Engine,
        regions: Regions,
    ) -> SourceResult<Fragment> {
        self.cell.get_or_init(regions, |mut regions| {
            // Vertical expansion is only kept if this block is the only child.
            regions.expand.y &= self.alone;
            layout_multi_impl(
                engine.routines,
                engine.world,
                engine.introspector,
                engine.traced,
                TrackedMut::reborrow_mut(&mut engine.sink),
                engine.route.track(),
                self.elem,
                self.locator.track(),
                self.styles,
                regions,
            )
        })
    }
}

/// The cached, internal implementation of [`MultiChild::layout_full`].
#[comemo::memoize]
#[allow(clippy::too_many_arguments)]
fn layout_multi_impl(
    routines: &Routines,
    world: Tracked<dyn World + '_>,
    introspector: Tracked<Introspector>,
    traced: Tracked<Traced>,
    sink: TrackedMut<Sink>,
    route: Tracked<Route>,
    elem: &Packed<BlockElem>,
    locator: Tracked<Locator>,
    styles: StyleChain,
    regions: Regions,
) -> SourceResult<Fragment> {
    let link = LocatorLink::new(locator);
    let locator = Locator::link(&link);
    let mut engine = Engine {
        routines,
        world,
        introspector,
        traced,
        sink,
        route: Route::extend(route),
    };

    layout_and_modify(styles, |styles| {
        layout_multi_block(elem, &mut engine, locator, styles, regions)
    })
}

/// The spilled remains of a `MultiChild` that broke across two regions.
#[derive(Debug, Clone)]
pub struct MultiSpill<'a, 'b> {
    pub(super) exist_non_empty_frame: bool,
    multi: &'b MultiChild<'a>,
    first: Abs,
    full: Abs,
    backlog: Vec<Abs>,
    min_backlog_len: usize,
}

impl MultiSpill<'_, '_> {
    /// Build the spill's frames given regions.
    pub fn layout(
        mut self,
        engine: &mut Engine,
        regions: Regions,
    ) -> SourceResult<(Frame, Option<Self>)> {
        // The first region becomes unchangeable and committed to our backlog.
        self.backlog.push(regions.size.y);

        // The remaining regions are ephemeral and may be replaced.
        let mut backlog: Vec<_> =
            self.backlog.iter().chain(regions.backlog).copied().collect();

        // Remove unnecessary backlog items to prevent it from growing
        // unnecessarily, changing the region's hash.
        while backlog.len() > self.min_backlog_len
            && backlog.last().copied() == regions.last
        {
            backlog.pop();
        }

        // Build the pod with the merged regions.
        let pod = Regions {
            size: Size::new(regions.size.x, self.first),
            expand: regions.expand,
            full: self.full,
            backlog: &backlog,
            last: regions.last,
        };

        // Extract the not-yet-processed frames.
        let mut frames = self
            .multi
            .layout_full(engine, pod)?
            .into_iter()
            .skip(self.backlog.len());

        // Ensure that the backlog never shrinks, so that unwrapping below is at
        // least fairly safe. Note that the whole region juggling here is
        // fundamentally not ideal: It is a compatibility layer between the old
        // (all regions provided upfront) & new (each region provided on-demand,
        // like an iterator) layout model. This approach is not 100% correct, as
        // in the old model later regions could have an effect on earlier
        // frames, but it's the best we can do for now, until the multi
        // layouters are refactored to the new model.
        self.min_backlog_len = self.min_backlog_len.max(backlog.len());

        // Save the first frame.
        let frame = frames.next().unwrap();

        // If there's more, return a `spill`.
        let mut spill = None;
        if frames.next().is_some() {
            spill = Some(self);
        }

        Ok((frame, spill))
    }

    /// The alignment of the breakable block.
    pub fn align(&self) -> Axes<FixedAlignment> {
        self.multi.align
    }
}

/// A child that encapsulates a prepared placed element.
#[derive(Debug)]
pub struct PlacedChild<'a> {
    pub align_x: FixedAlignment,
    pub align_y: Smart<Option<FixedAlignment>>,
    pub scope: PlacementScope,
    pub float: bool,
    pub clearance: Abs,
    pub delta: Axes<Rel<Abs>>,
    elem: &'a Packed<PlaceElem>,
    styles: StyleChain<'a>,
    locator: Locator<'a>,
    alignment: Smart<Alignment>,
    cell: CachedCell<SourceResult<Frame>>,
}

impl PlacedChild<'_> {
    /// Build the child's frame given the region's base size.
    pub fn layout(&self, engine: &mut Engine, base: Size) -> SourceResult<Frame> {
        self.cell.get_or_init(base, |base| {
            let align = self.alignment.unwrap_or_else(|| Alignment::CENTER);
            let aligned = AlignElem::alignment.set(align).wrap();
            let styles = self.styles.chain(&aligned);

            let mut frame = layout_and_modify(styles, |styles| {
                crate::layout_frame(
                    engine,
                    &self.elem.body,
                    self.locator.relayout(),
                    styles,
                    Region::new(base, Axes::splat(false)),
                )
            })?;

            if self.float {
                frame.set_parent(FrameParent::new(
                    self.elem.location().unwrap(),
                    Inherit::Yes,
                ));
            }

            Ok(frame)
        })
    }

    /// The element's location.
    pub fn location(&self) -> Location {
        self.elem.location().unwrap()
    }
}

/// Wraps a parameterized computation and caches its latest output.
///
/// - When the computation is performed multiple times consecutively with the
///   same argument, reuses the cache.
/// - When the argument changes, the new output is cached.
#[derive(Clone)]
struct CachedCell<T>(RefCell<Option<(u128, T)>>);

impl<T> CachedCell<T> {
    /// Create an empty cached cell.
    fn new() -> Self {
        Self(RefCell::new(None))
    }

    /// Perform the computation `f` with caching.
    fn get_or_init<F, I>(&self, input: I, f: F) -> T
    where
        I: Hash,
        T: Clone,
        F: FnOnce(I) -> T,
    {
        let input_hash = typst_utils::hash128(&input);

        let mut slot = self.0.borrow_mut();
        if let Some((hash, output)) = &*slot
            && *hash == input_hash
        {
            return output.clone();
        }

        let output = f(input);
        *slot = Some((input_hash, output.clone()));
        output
    }
}

impl<T> Default for CachedCell<T> {
    fn default() -> Self {
        Self::new()
    }
}

impl<T> Debug for CachedCell<T> {
    fn fmt(&self, f: &mut Formatter<'_>) -> fmt::Result {
        f.pad("CachedCell(..)")
    }
}<|MERGE_RESOLUTION|>--- conflicted
+++ resolved
@@ -2,11 +2,10 @@
 use std::fmt::{self, Debug, Formatter};
 use std::hash::Hash;
 
+use bumpalo::boxed::Box as BumpBox;
 use bumpalo::Bump;
-use bumpalo::boxed::Box as BumpBox;
 use comemo::{Track, Tracked, TrackedMut};
-use typst_library::World;
-use typst_library::diag::{SourceResult, bail, warning};
+use typst_library::diag::{bail, warning, SourceResult};
 use typst_library::engine::{Engine, Route, Sink, Traced};
 use typst_library::foundations::{Packed, Resolve, Smart, StyleChain};
 use typst_library::introspection::{
@@ -20,16 +19,10 @@
 use typst_library::model::ParElem;
 use typst_library::routines::{Pair, Routines};
 use typst_library::text::TextElem;
-<<<<<<< HEAD
 use typst_library::World;
 use typst_utils::SliceExt;
 
 use super::{layout_multi_block, layout_single_block, FlowMode};
-=======
-use typst_utils::SliceExt;
-
-use super::{FlowMode, layout_multi_block, layout_single_block};
->>>>>>> f8dd9e77
 use crate::inline::ParSituation;
 use crate::modifiers::layout_and_modify;
 
@@ -120,13 +113,8 @@
         let (start, end) = self.children.split_prefix_suffix(|(c, _)| c.is::<TagElem>());
         let inner = &self.children[start..end];
 
-<<<<<<< HEAD
-        // Compute the shared styles, ignoring tags.
-        let styles = StyleChain::trunk(inner.iter().map(|&(_, s)| s)).unwrap_or_default();
-=======
         // Compute the shared styles.
         let styles = StyleChain::trunk_from_pairs(inner).unwrap_or_default();
->>>>>>> f8dd9e77
 
         // Layout the lines.
         let lines = crate::inline::layout_inline(
@@ -144,11 +132,7 @@
             self.output.push(Child::Tag(&elem.tag));
         }
 
-<<<<<<< HEAD
-        let leading = ParElem::leading_in(styles);
-=======
         let leading = styles.resolve(ParElem::leading);
->>>>>>> f8dd9e77
         self.lines(lines, leading, styles);
 
         for (c, _) in &self.children[end..] {
@@ -187,28 +171,10 @@
         )?
         .into_frames();
 
-<<<<<<< HEAD
-        let spacing = elem.spacing(styles);
-        let leading = elem.leading(styles);
-
-        self.output.push(Child::Rel(spacing.into(), 4));
-
-        self.lines(lines, leading, styles);
-=======
         let spacing = elem.spacing.resolve(styles);
         let leading = elem.leading.resolve(styles);
->>>>>>> f8dd9e77
 
         self.output.push(Child::Rel(spacing.into(), 4));
-        self.par_situation = ParSituation::Consecutive;
-
-        Ok(())
-    }
-
-    /// Collect laid-out lines.
-    fn lines(&mut self, lines: Vec<Frame>, leading: Abs, styles: StyleChain<'a>) {
-        let align = AlignElem::alignment_in(styles).resolve(styles);
-        let costs = TextElem::costs_in(styles);
 
         self.lines(lines, leading, styles);
 
@@ -308,11 +274,7 @@
             })));
         };
 
-<<<<<<< HEAD
-        self.output.push(spacing(elem.below(styles)));
-=======
         self.output.push(spacing(elem.below.get(styles)));
->>>>>>> f8dd9e77
         self.par_situation = ParSituation::Other;
     }
 
