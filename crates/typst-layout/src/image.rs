--- conflicted
+++ resolved
@@ -5,16 +5,7 @@
 use typst_library::layout::{
     Abs, Axes, FixedAlignment, Frame, FrameItem, Point, Region, Size,
 };
-<<<<<<< HEAD
-use typst_library::loading::DataSource;
-use typst_library::text::families;
-use typst_library::visualize::{
-    Curve, ExchangeFormat, Image, ImageElem, ImageFit, ImageFormat, ImageKind,
-    RasterImage, SvgImage, VectorFormat,
-};
-=======
 use typst_library::visualize::{Curve, Image, ImageElem, ImageFit};
->>>>>>> f8dd9e77
 
 /// Layout the image.
 #[typst_macros::time(span = elem.span())]
@@ -25,57 +16,7 @@
     styles: StyleChain,
     region: Region,
 ) -> SourceResult<Frame> {
-<<<<<<< HEAD
-    let span = elem.span();
-
-    // Take the format that was explicitly defined, or parse the extension,
-    // or try to detect the format.
-    let Derived { source, derived: data } = &elem.source;
-    let format = match elem.format(styles) {
-        Smart::Custom(v) => v,
-        Smart::Auto => determine_format(source, data).at(span)?,
-    };
-
-    // Warn the user if the image contains a foreign object. Not perfect
-    // because the svg could also be encoded, but that's an edge case.
-    if format == ImageFormat::Vector(VectorFormat::Svg) {
-        let has_foreign_object =
-            data.as_str().is_ok_and(|s| s.contains("<foreignObject"));
-
-        if has_foreign_object {
-            engine.sink.warn(warning!(
-                span,
-                "image contains foreign object";
-                hint: "SVG images with foreign objects might render incorrectly in typst";
-                hint: "see https://github.com/typst/typst/issues/1421 for more information"
-            ));
-        }
-    }
-
-    // Construct the image itself.
-    let kind = match format {
-        ImageFormat::Raster(format) => ImageKind::Raster(
-            RasterImage::new(
-                data.clone(),
-                format,
-                elem.icc(styles).as_ref().map(|icc| icc.derived.clone()),
-            )
-            .at(span)?,
-        ),
-        ImageFormat::Vector(VectorFormat::Svg) => ImageKind::Svg(
-            SvgImage::with_fonts(
-                data.clone(),
-                engine.world,
-                &families(styles).map(|f| f.as_str()).collect::<Vec<_>>(),
-            )
-            .at(span)?,
-        ),
-    };
-
-    let image = Image::new(kind, elem.alt(styles), elem.scaling(styles));
-=======
     let image = elem.decode(engine, styles)?;
->>>>>>> f8dd9e77
 
     // Determine the image's pixel aspect ratio.
     let pxw = image.width();
@@ -137,28 +78,4 @@
     }
 
     Ok(frame)
-<<<<<<< HEAD
-}
-
-/// Try to determine the image format based on the data.
-fn determine_format(source: &DataSource, data: &Bytes) -> StrResult<ImageFormat> {
-    if let DataSource::Path(path) = source {
-        let ext = std::path::Path::new(path.as_str())
-            .extension()
-            .and_then(OsStr::to_str)
-            .unwrap_or_default()
-            .to_lowercase();
-
-        match ext.as_str() {
-            "png" => return Ok(ExchangeFormat::Png.into()),
-            "jpg" | "jpeg" => return Ok(ExchangeFormat::Jpg.into()),
-            "gif" => return Ok(ExchangeFormat::Gif.into()),
-            "svg" | "svgz" => return Ok(VectorFormat::Svg.into()),
-            _ => {}
-        }
-    }
-
-    Ok(ImageFormat::detect(data).ok_or("unknown image format")?)
-=======
->>>>>>> f8dd9e77
 }