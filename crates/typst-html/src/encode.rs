--- conflicted
+++ resolved
@@ -1,18 +1,13 @@
 use std::fmt::Write;
 
-use ecow::{EcoString, eco_format};
-use typst_library::diag::{At, SourceResult, StrResult, bail};
+use ecow::{eco_format, EcoString};
+use typst_library::diag::{bail, At, SourceResult, StrResult};
 use typst_library::foundations::Repr;
-<<<<<<< HEAD
-use typst_library::html::{charsets, tag, HtmlDocument, HtmlElement, HtmlNode, HtmlTag};
-use typst_library::layout::Frame;
-=======
 use typst_library::introspection::Introspector;
->>>>>>> f8dd9e77
 use typst_syntax::Span;
 
 use crate::{
-    HtmlDocument, HtmlElement, HtmlFrame, HtmlNode, HtmlTag, attr, charsets, tag,
+    attr, charsets, tag, HtmlDocument, HtmlElement, HtmlFrame, HtmlNode, HtmlTag,
 };
 
 /// Encodes an HTML document into a string.
@@ -27,22 +22,14 @@
     Ok(w.buf)
 }
 
-<<<<<<< HEAD
-#[derive(Default)]
-struct Writer {
-=======
 /// Encodes HTML.
 struct Writer<'a> {
->>>>>>> f8dd9e77
     /// The output buffer.
     buf: String,
     /// The current indentation level
     level: usize,
-<<<<<<< HEAD
-=======
     /// The document's introspector.
     introspector: &'a Introspector,
->>>>>>> f8dd9e77
     /// Whether pretty printing is enabled.
     pretty: bool,
 }
@@ -121,36 +108,6 @@
         return Ok(());
     }
 
-<<<<<<< HEAD
-    let pretty = w.pretty;
-    if !element.children.is_empty() {
-        let pretty_inside = allows_pretty_inside(element.tag)
-            && element.children.iter().any(|node| match node {
-                HtmlNode::Element(child) => wants_pretty_around(child.tag),
-                _ => false,
-            });
-
-        w.pretty &= pretty_inside;
-        let mut indent = w.pretty;
-
-        w.level += 1;
-        for c in &element.children {
-            let pretty_around = match c {
-                HtmlNode::Tag(_) => continue,
-                HtmlNode::Element(child) => w.pretty && wants_pretty_around(child.tag),
-                HtmlNode::Text(..) | HtmlNode::Frame(_) => false,
-            };
-
-            if core::mem::take(&mut indent) || pretty_around {
-                write_indent(w);
-            }
-            write_node(w, c)?;
-            indent = pretty_around;
-        }
-        w.level -= 1;
-
-        write_indent(w);
-=======
     // See HTML spec § 13.1.2.5.
     if matches!(element.tag, tag::pre | tag::textarea) && starts_with_newline(element) {
         w.buf.push('\n');
@@ -162,7 +119,6 @@
         write_escapable_raw(w, element)?;
     } else if !element.children.is_empty() {
         write_children(w, element)?;
->>>>>>> f8dd9e77
     }
 
     w.buf.push_str("</");
@@ -172,8 +128,6 @@
     Ok(())
 }
 
-<<<<<<< HEAD
-=======
 /// Encodes the children of an element.
 fn write_children(w: &mut Writer, element: &HtmlElement) -> SourceResult<()> {
     let pretty = w.pretty;
@@ -328,7 +282,11 @@
             {
                 // Template literals can be multi-line, so indent may change
                 // the semantics of the JavaScript.
-                if text.contains('`') { Self::Wrap } else { Self::Indent }
+                if text.contains('`') {
+                    Self::Wrap
+                } else {
+                    Self::Indent
+                }
             }
             tag::style => Self::Indent,
             _ => Self::Keep,
@@ -336,7 +294,6 @@
     }
 }
 
->>>>>>> f8dd9e77
 /// Whether we are allowed to add an extra newline at the start and end of the
 /// element's contents.
 ///
