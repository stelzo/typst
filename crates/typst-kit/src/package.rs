//! Download and unpack packages and package indices.
use std::path::{Path, PathBuf};

use crate::package_downloads::{Downloader, PackageDownloader, Progress};
use ecow::eco_format;
use once_cell::sync::OnceCell;
<<<<<<< HEAD
use typst_library::diag::{PackageError, PackageResult, StrResult};
use typst_syntax::package::{
    PackageInfo, PackageSpec, PackageVersion, VersionlessPackageSpec,
};
=======
use serde::Deserialize;
use typst_library::diag::{bail, PackageError, PackageResult, StrResult};
use typst_syntax::package::{PackageSpec, PackageVersion, VersionlessPackageSpec};
>>>>>>> c247dbc4

/// The default packages sub directory within the package and package cache paths.
pub const DEFAULT_PACKAGES_SUBDIR: &str = "typst/packages";

/// The default vendor sub directory within the project root.
pub const DEFAULT_VENDOR_SUBDIR: &str = "vendor";

/// Holds information about where packages should be stored and downloads them
/// on demand, if possible.
#[derive(Debug)]
pub struct PackageStorage {
    /// The path at which packages are stored by the vendor command.
    package_vendor_path: Option<PathBuf>,
    /// The path at which non-local packages should be stored when downloaded.
    package_cache_path: Option<PathBuf>,
    /// The path at which local packages are stored.
    package_path: Option<PathBuf>,
    /// The downloader used for fetching the index and packages.
    downloader: Downloader,
    /// The cached index of the default namespace.
    index: OnceCell<Vec<serde_json::Value>>,
}

impl PackageStorage {
    /// Creates a new package storage for the given package paths. Falls back to
    /// the recommended XDG directories if they are `None`.
    pub fn new(
        package_vendor_path: Option<PathBuf>,
        package_cache_path: Option<PathBuf>,
        package_path: Option<PathBuf>,
        downloader: Downloader,
        workdir: Option<PathBuf>,
    ) -> Self {
        Self::with_index(package_cache_path, package_path, downloader, OnceCell::new())
    }

    /// Creates a new package storage with a pre-defined index.
    ///
    /// Useful for testing.
    fn with_index(
        package_cache_path: Option<PathBuf>,
        package_path: Option<PathBuf>,
        downloader: Downloader,
        index: OnceCell<Vec<serde_json::Value>>,
    ) -> Self {
        Self {
            package_vendor_path: package_vendor_path
                .or_else(|| workdir.map(|workdir| workdir.join(DEFAULT_VENDOR_SUBDIR))),
            package_cache_path: package_cache_path.or_else(|| {
                dirs::cache_dir().map(|cache_dir| cache_dir.join(DEFAULT_PACKAGES_SUBDIR))
            }),
            package_path: package_path.or_else(|| {
                dirs::data_dir().map(|data_dir| data_dir.join(DEFAULT_PACKAGES_SUBDIR))
            }),
            downloader,
            index,
        }
    }

    /// Returns the path at which non-local packages should be stored when
    /// downloaded.
    pub fn package_cache_path(&self) -> Option<&Path> {
        self.package_cache_path.as_deref()
    }

    /// Returns the path at which local packages are stored.
    pub fn package_path(&self) -> Option<&Path> {
        self.package_path.as_deref()
    }

    /// Make a package available in the on-disk.
    pub fn prepare_package(
        &self,
        spec: &PackageSpec,
        progress: &mut dyn Progress,
    ) -> PackageResult<PathBuf> {
        let subdir = format!("{}/{}/{}", spec.namespace, spec.name, spec.version);

        // Read from vendor dir if it exists.
        if let Some(vendor_dir) = &self.package_vendor_path {
            if let Ok(true) = vendor_dir.try_exists() {
                let dir = vendor_dir.join(&subdir);
                if dir.exists() {
                    return Ok(dir);
                }
            }
        }

        // check the package_path for the package directory.
        if let Some(packages_dir) = &self.package_path {
            let dir = packages_dir.join(&subdir);
            if dir.exists() {
                // no need to download, already in the path.
                return Ok(dir);
            }
        }

        // package was not in the package_path. check if it has been cached
        if let Some(cache_dir) = &self.package_cache_path {
            let dir = cache_dir.join(&subdir);
            if dir.exists() {
                //package was cached, so return the cached directory
                return Ok(dir);
            }

            // Download from network if it doesn't exist yet.
            self.download_package(spec, &dir, progress)?;
            if dir.exists() {
                return Ok(dir);
            }
        }

        Err(PackageError::NotFound(spec.clone()))
    }

    /// Try to determine the latest version of a package.
    pub fn determine_latest_version(
        &self,
        spec: &VersionlessPackageSpec,
    ) -> StrResult<PackageVersion> {
<<<<<<< HEAD
        // Same logical flow as per package download. Check package path, then check online.
        // Do not check in the data directory because the latter is not intended for storage
        // of local packages.
        let subdir = format!("{}/{}", spec.namespace, spec.name);
        let res = self
            .package_path
            .iter()
            .flat_map(|dir| std::fs::read_dir(dir.join(&subdir)).ok())
            .flatten()
            .filter_map(|entry| entry.ok())
            .map(|entry| entry.path())
            .filter_map(|path| path.file_name()?.to_string_lossy().parse().ok())
            .max();

        if let Some(version) = res {
            return Ok(version);
=======
        if spec.namespace == DEFAULT_NAMESPACE {
            // For `DEFAULT_NAMESPACE`, download the package index and find the latest
            // version.
            self.download_index()?
                .iter()
                .filter_map(|value| MinimalPackageInfo::deserialize(value).ok())
                .filter(|package| package.name == spec.name)
                .map(|package| package.version)
                .max()
                .ok_or_else(|| eco_format!("failed to find package {spec}"))
        } else {
            // For other namespaces, search locally. We only search in the data
            // directory and not the cache directory, because the latter is not
            // intended for storage of local packages.
            let subdir = format!("{}/{}", spec.namespace, spec.name);
            self.package_path
                .iter()
                .flat_map(|dir| std::fs::read_dir(dir.join(&subdir)).ok())
                .flatten()
                .filter_map(|entry| entry.ok())
                .map(|entry| entry.path())
                .filter_map(|path| path.file_name()?.to_string_lossy().parse().ok())
                .max()
                .ok_or_else(|| eco_format!("please specify the desired version"))
>>>>>>> c247dbc4
        }

        self.download_index(spec)?
            .iter()
            .filter(|package| package.name == spec.name)
            .map(|package| package.version)
            .max()
            .ok_or_else(|| eco_format!("failed to find package {spec}"))
    }

    /// Download the package index. The result of this is cached for efficiency.
<<<<<<< HEAD
    pub fn download_index(
        &self,
        spec: &VersionlessPackageSpec,
    ) -> StrResult<&[PackageInfo]> {
=======
    pub fn download_index(&self) -> StrResult<&[serde_json::Value]> {
>>>>>>> c247dbc4
        self.index
            .get_or_try_init(|| self.downloader.download_index(spec))
            .map(AsRef::as_ref)
    }

    /// Download a package over the network.
    ///
    /// # Panics
    /// Panics if the package spec namespace isn't `DEFAULT_NAMESPACE`.
    pub fn download_package(
        &self,
        spec: &PackageSpec,
        package_dir: &Path,
        progress: &mut dyn Progress,
    ) -> PackageResult<()> {
        match self.downloader.download(spec, package_dir, progress) {
            Err(PackageError::NotFound(spec)) => {
                if let Ok(version) = self.determine_latest_version(&spec.versionless()) {
                    Err(PackageError::VersionNotFound(spec.clone(), version))
                } else {
                    Err(PackageError::NotFound(spec.clone()))
                }
            }
            val => val,
        }
    }
}

/// Minimal information required about a package to determine its latest
/// version.
#[derive(Deserialize)]
struct MinimalPackageInfo {
    name: String,
    version: PackageVersion,
}

#[cfg(test)]
mod tests {
    use super::*;

    #[test]
    fn lazy_deser_index() {
        let storage = PackageStorage::with_index(
            None,
            None,
            Downloader::new("typst/test"),
            OnceCell::with_value(vec![
                serde_json::json!({
                    "name": "charged-ieee",
                    "version": "0.1.0",
                    "entrypoint": "lib.typ",
                }),
                serde_json::json!({
                    "name": "unequivocal-ams",
                    // This version number is currently not valid, so this package
                    // can't be parsed.
                    "version": "0.2.0-dev",
                    "entrypoint": "lib.typ",
                }),
            ]),
        );

        let ieee_version = storage.determine_latest_version(&VersionlessPackageSpec {
            namespace: "preview".into(),
            name: "charged-ieee".into(),
        });
        assert_eq!(ieee_version, Ok(PackageVersion { major: 0, minor: 1, patch: 0 }));

        let ams_version = storage.determine_latest_version(&VersionlessPackageSpec {
            namespace: "preview".into(),
            name: "unequivocal-ams".into(),
        });
        assert_eq!(
            ams_version,
            Err("failed to find package @preview/unequivocal-ams".into())
        )
    }
}<|MERGE_RESOLUTION|>--- conflicted
+++ resolved
@@ -4,22 +4,20 @@
 use crate::package_downloads::{Downloader, PackageDownloader, Progress};
 use ecow::eco_format;
 use once_cell::sync::OnceCell;
-<<<<<<< HEAD
+
 use typst_library::diag::{PackageError, PackageResult, StrResult};
 use typst_syntax::package::{
     PackageInfo, PackageSpec, PackageVersion, VersionlessPackageSpec,
 };
-=======
-use serde::Deserialize;
-use typst_library::diag::{bail, PackageError, PackageResult, StrResult};
-use typst_syntax::package::{PackageSpec, PackageVersion, VersionlessPackageSpec};
->>>>>>> c247dbc4
 
 /// The default packages sub directory within the package and package cache paths.
 pub const DEFAULT_PACKAGES_SUBDIR: &str = "typst/packages";
 
 /// The default vendor sub directory within the project root.
 pub const DEFAULT_VENDOR_SUBDIR: &str = "vendor";
+
+/// The public namespace in the default Typst registry.
+pub const DEFAULT_NAMESPACE: &str = "preview";
 
 /// Holds information about where packages should be stored and downloads them
 /// on demand, if possible.
@@ -34,12 +32,29 @@
     /// The downloader used for fetching the index and packages.
     downloader: Downloader,
     /// The cached index of the default namespace.
-    index: OnceCell<Vec<serde_json::Value>>,
+    index: OnceCell<Vec<PackageInfo>>,
 }
 
 impl PackageStorage {
     /// Creates a new package storage for the given package paths. Falls back to
     /// the recommended XDG directories if they are `None`.
+    /*pub fn new(
+        package_vendor_path: Option<PathBuf>,
+        package_cache_path: Option<PathBuf>,
+        package_path: Option<PathBuf>,
+        downloader: Downloader,
+        workdir: Option<PathBuf>,
+    ) -> Self {
+        Self::with_index(
+            package_vendor_path,
+            package_cache_path,
+            package_path,
+            downloader,
+            OnceCell::new(),
+            workdir,
+        )
+    }*/
+
     pub fn new(
         package_vendor_path: Option<PathBuf>,
         package_cache_path: Option<PathBuf>,
@@ -47,17 +62,30 @@
         downloader: Downloader,
         workdir: Option<PathBuf>,
     ) -> Self {
-        Self::with_index(package_cache_path, package_path, downloader, OnceCell::new())
+        Self {
+            package_vendor_path: package_vendor_path
+                .or_else(|| workdir.map(|workdir| workdir.join(DEFAULT_VENDOR_SUBDIR))),
+            package_cache_path: package_cache_path.or_else(|| {
+                dirs::cache_dir().map(|cache_dir| cache_dir.join(DEFAULT_PACKAGES_SUBDIR))
+            }),
+            package_path: package_path.or_else(|| {
+                dirs::data_dir().map(|data_dir| data_dir.join(DEFAULT_PACKAGES_SUBDIR))
+            }),
+            downloader,
+            index: OnceCell::new(),
+        }
     }
 
     /// Creates a new package storage with a pre-defined index.
     ///
     /// Useful for testing.
-    fn with_index(
+    /*fn with_index(
+        package_vendor_path: Option<PathBuf>,
         package_cache_path: Option<PathBuf>,
         package_path: Option<PathBuf>,
         downloader: Downloader,
         index: OnceCell<Vec<serde_json::Value>>,
+        workdir: Option<PathBuf>,
     ) -> Self {
         Self {
             package_vendor_path: package_vendor_path
@@ -71,7 +99,7 @@
             downloader,
             index,
         }
-    }
+    }*/
 
     /// Returns the path at which non-local packages should be stored when
     /// downloaded.
@@ -134,25 +162,7 @@
         &self,
         spec: &VersionlessPackageSpec,
     ) -> StrResult<PackageVersion> {
-<<<<<<< HEAD
-        // Same logical flow as per package download. Check package path, then check online.
-        // Do not check in the data directory because the latter is not intended for storage
-        // of local packages.
-        let subdir = format!("{}/{}", spec.namespace, spec.name);
-        let res = self
-            .package_path
-            .iter()
-            .flat_map(|dir| std::fs::read_dir(dir.join(&subdir)).ok())
-            .flatten()
-            .filter_map(|entry| entry.ok())
-            .map(|entry| entry.path())
-            .filter_map(|path| path.file_name()?.to_string_lossy().parse().ok())
-            .max();
-
-        if let Some(version) = res {
-            return Ok(version);
-=======
-        if spec.namespace == DEFAULT_NAMESPACE {
+        /*if spec.namespace == DEFAULT_NAMESPACE {
             // For `DEFAULT_NAMESPACE`, download the package index and find the latest
             // version.
             self.download_index()?
@@ -176,8 +186,7 @@
                 .filter_map(|path| path.file_name()?.to_string_lossy().parse().ok())
                 .max()
                 .ok_or_else(|| eco_format!("please specify the desired version"))
->>>>>>> c247dbc4
-        }
+        }*/
 
         self.download_index(spec)?
             .iter()
@@ -188,14 +197,10 @@
     }
 
     /// Download the package index. The result of this is cached for efficiency.
-<<<<<<< HEAD
     pub fn download_index(
         &self,
         spec: &VersionlessPackageSpec,
     ) -> StrResult<&[PackageInfo]> {
-=======
-    pub fn download_index(&self) -> StrResult<&[serde_json::Value]> {
->>>>>>> c247dbc4
         self.index
             .get_or_try_init(|| self.downloader.download_index(spec))
             .map(AsRef::as_ref)
@@ -224,6 +229,7 @@
     }
 }
 
+/*
 /// Minimal information required about a package to determine its latest
 /// version.
 #[derive(Deserialize)]
@@ -273,4 +279,4 @@
             Err("failed to find package @preview/unequivocal-ams".into())
         )
     }
-}+}*/