--- conflicted
+++ resolved
@@ -74,7 +74,6 @@
     ) -> PackageResult<PathBuf> {
         let subdir = format!("{}/{}/{}", spec.namespace, spec.name, spec.version);
 
-<<<<<<< HEAD
         // Read from vendor dir if it exists.
         if let Some(vendor_dir) = &self.package_vendor_path {
             if let Ok(true) = vendor_dir.try_exists() {
@@ -85,9 +84,7 @@
             }
         }
 
-=======
         // check the package_path for the package directory.
->>>>>>> 3962be8e
         if let Some(packages_dir) = &self.package_path {
             let dir = packages_dir.join(&subdir);
             if dir.exists() {
