//! Download and unpack packages and package indices.
use std::path::{Path, PathBuf};

use crate::package_downloads::{Downloader, PackageDownloader, Progress};
use ecow::eco_format;
use once_cell::sync::OnceCell;
<<<<<<< HEAD
use typst_library::diag::{PackageError, PackageResult, StrResult};
use typst_syntax::package::{
    PackageInfo, PackageSpec, PackageVersion, VersionlessPackageSpec,
};
=======
use serde::Deserialize;
use typst_library::diag::{bail, PackageError, PackageResult, StrResult};
use typst_syntax::package::{PackageSpec, PackageVersion, VersionlessPackageSpec};
>>>>>>> 8ace67d9

/// The default packages sub directory within the package and package cache paths.
pub const DEFAULT_PACKAGES_SUBDIR: &str = "typst/packages";

/// The default vendor sub directory within the project root.
pub const DEFAULT_VENDOR_SUBDIR: &str = "vendor";

/// Holds information about where packages should be stored and downloads them
/// on demand, if possible.
#[derive(Debug)]
pub struct PackageStorage {
    /// The path at which packages are stored by the vendor command.
    package_vendor_path: Option<PathBuf>,
    /// The path at which non-local packages should be stored when downloaded.
    package_cache_path: Option<PathBuf>,
    /// The path at which local packages are stored.
    package_path: Option<PathBuf>,
    /// The downloader used for fetching the index and packages.
    downloader: Downloader,
    /// The cached index of the default namespace.
    index: OnceCell<Vec<serde_json::Value>>,
}

impl PackageStorage {
    /// Creates a new package storage for the given package paths. Falls back to
    /// the recommended XDG directories if they are `None`.
    pub fn new(
        package_vendor_path: Option<PathBuf>,
        package_cache_path: Option<PathBuf>,
        package_path: Option<PathBuf>,
        downloader: Downloader,
        workdir: Option<PathBuf>,
    ) -> Self {
        Self::with_index(package_cache_path, package_path, downloader, OnceCell::new())
    }

    /// Creates a new package storage with a pre-defined index.
    ///
    /// Useful for testing.
    fn with_index(
        package_cache_path: Option<PathBuf>,
        package_path: Option<PathBuf>,
        downloader: Downloader,
        index: OnceCell<Vec<serde_json::Value>>,
    ) -> Self {
        Self {
            package_vendor_path: package_vendor_path
                .or_else(|| workdir.map(|workdir| workdir.join(DEFAULT_VENDOR_SUBDIR))),
            package_cache_path: package_cache_path.or_else(|| {
                dirs::cache_dir().map(|cache_dir| cache_dir.join(DEFAULT_PACKAGES_SUBDIR))
            }),
            package_path: package_path.or_else(|| {
                dirs::data_dir().map(|data_dir| data_dir.join(DEFAULT_PACKAGES_SUBDIR))
            }),
            downloader,
            index,
        }
    }

    /// Returns the path at which non-local packages should be stored when
    /// downloaded.
    pub fn package_cache_path(&self) -> Option<&Path> {
        self.package_cache_path.as_deref()
    }

    /// Returns the path at which local packages are stored.
    pub fn package_path(&self) -> Option<&Path> {
        self.package_path.as_deref()
    }

    /// Make a package available in the on-disk.
    pub fn prepare_package(
        &self,
        spec: &PackageSpec,
        progress: &mut dyn Progress,
    ) -> PackageResult<PathBuf> {
        let subdir = format!("{}/{}/{}", spec.namespace, spec.name, spec.version);

        // Read from vendor dir if it exists.
        if let Some(vendor_dir) = &self.package_vendor_path {
            if let Ok(true) = vendor_dir.try_exists() {
                let dir = vendor_dir.join(&subdir);
                if dir.exists() {
                    return Ok(dir);
                }
            }
        }

        // check the package_path for the package directory.
        if let Some(packages_dir) = &self.package_path {
            let dir = packages_dir.join(&subdir);
            if dir.exists() {
                // no need to download, already in the path.
                return Ok(dir);
            }
        }

        // package was not in the package_path. check if it has been cached
        if let Some(cache_dir) = &self.package_cache_path {
            let dir = cache_dir.join(&subdir);
            if dir.exists() {
                //package was cached, so return the cached directory
                return Ok(dir);
            }

            // Download from network if it doesn't exist yet.
            self.download_package(spec, &dir, progress)?;
            if dir.exists() {
                return Ok(dir);
            }
        }

        Err(PackageError::NotFound(spec.clone()))
    }

    /// Try to determine the latest version of a package.
    pub fn determine_latest_version(
        &self,
        spec: &VersionlessPackageSpec,
    ) -> StrResult<PackageVersion> {
<<<<<<< HEAD
        // Same logical flow as per package download. Check package path, then check online.
        // Do not check in the data directory because the latter is not intended for storage
        // of local packages.
        let subdir = format!("{}/{}", spec.namespace, spec.name);
        let res = self
            .package_path
            .iter()
            .flat_map(|dir| std::fs::read_dir(dir.join(&subdir)).ok())
            .flatten()
            .filter_map(|entry| entry.ok())
            .map(|entry| entry.path())
            .filter_map(|path| path.file_name()?.to_string_lossy().parse().ok())
            .max();

        if let Some(version) = res {
            return Ok(version);
=======
        if spec.namespace == DEFAULT_NAMESPACE {
            // For `DEFAULT_NAMESPACE`, download the package index and find the latest
            // version.
            self.download_index()?
                .iter()
                .filter_map(|value| MinimalPackageInfo::deserialize(value).ok())
                .filter(|package| package.name == spec.name)
                .map(|package| package.version)
                .max()
                .ok_or_else(|| eco_format!("failed to find package {spec}"))
        } else {
            // For other namespaces, search locally. We only search in the data
            // directory and not the cache directory, because the latter is not
            // intended for storage of local packages.
            let subdir = format!("{}/{}", spec.namespace, spec.name);
            self.package_path
                .iter()
                .flat_map(|dir| std::fs::read_dir(dir.join(&subdir)).ok())
                .flatten()
                .filter_map(|entry| entry.ok())
                .map(|entry| entry.path())
                .filter_map(|path| path.file_name()?.to_string_lossy().parse().ok())
                .max()
                .ok_or_else(|| eco_format!("please specify the desired version"))
>>>>>>> 8ace67d9
        }

        self.download_index(spec)?
            .iter()
            .filter(|package| package.name == spec.name)
            .map(|package| package.version)
            .max()
            .ok_or_else(|| eco_format!("failed to find package {spec}"))
    }

    /// Download the package index. The result of this is cached for efficiency.
<<<<<<< HEAD
    pub fn download_index(
        &self,
        spec: &VersionlessPackageSpec,
    ) -> StrResult<&[PackageInfo]> {
=======
    pub fn download_index(&self) -> StrResult<&[serde_json::Value]> {
>>>>>>> 8ace67d9
        self.index
            .get_or_try_init(|| self.downloader.download_index(spec))
            .map(AsRef::as_ref)
    }

    /// Download a package over the network.
    ///
    /// # Panics
    /// Panics if the package spec namespace isn't `DEFAULT_NAMESPACE`.
    pub fn download_package(
        &self,
        spec: &PackageSpec,
        package_dir: &Path,
        progress: &mut dyn Progress,
    ) -> PackageResult<()> {
        match self.downloader.download(spec, package_dir, progress) {
            Err(PackageError::NotFound(spec)) => {
                if let Ok(version) = self.determine_latest_version(&spec.versionless()) {
                    Err(PackageError::VersionNotFound(spec.clone(), version))
                } else {
                    Err(PackageError::NotFound(spec.clone()))
                }
            }
            val => val,
        }
    }
}

/// Minimal information required about a package to determine its latest
/// version.
#[derive(Deserialize)]
struct MinimalPackageInfo {
    name: String,
    version: PackageVersion,
}

#[cfg(test)]
mod tests {
    use super::*;

    #[test]
    fn lazy_deser_index() {
        let storage = PackageStorage::with_index(
            None,
            None,
            Downloader::new("typst/test"),
            OnceCell::with_value(vec![
                serde_json::json!({
                    "name": "charged-ieee",
                    "version": "0.1.0",
                    "entrypoint": "lib.typ",
                }),
                serde_json::json!({
                    "name": "unequivocal-ams",
                    // This version number is currently not valid, so this package
                    // can't be parsed.
                    "version": "0.2.0-dev",
                    "entrypoint": "lib.typ",
                }),
            ]),
        );

        let ieee_version = storage.determine_latest_version(&VersionlessPackageSpec {
            namespace: "preview".into(),
            name: "charged-ieee".into(),
        });
        assert_eq!(ieee_version, Ok(PackageVersion { major: 0, minor: 1, patch: 0 }));

        let ams_version = storage.determine_latest_version(&VersionlessPackageSpec {
            namespace: "preview".into(),
            name: "unequivocal-ams".into(),
        });
        assert_eq!(
            ams_version,
            Err("failed to find package @preview/unequivocal-ams".into())
        )
    }
}<|MERGE_RESOLUTION|>--- conflicted
+++ resolved
@@ -4,22 +4,20 @@
 use crate::package_downloads::{Downloader, PackageDownloader, Progress};
 use ecow::eco_format;
 use once_cell::sync::OnceCell;
-<<<<<<< HEAD
+
 use typst_library::diag::{PackageError, PackageResult, StrResult};
 use typst_syntax::package::{
     PackageInfo, PackageSpec, PackageVersion, VersionlessPackageSpec,
 };
-=======
-use serde::Deserialize;
-use typst_library::diag::{bail, PackageError, PackageResult, StrResult};
-use typst_syntax::package::{PackageSpec, PackageVersion, VersionlessPackageSpec};
->>>>>>> 8ace67d9
 
 /// The default packages sub directory within the package and package cache paths.
 pub const DEFAULT_PACKAGES_SUBDIR: &str = "typst/packages";
 
 /// The default vendor sub directory within the project root.
 pub const DEFAULT_VENDOR_SUBDIR: &str = "vendor";
+
+/// The public namespace in the default Typst registry.
+pub const DEFAULT_NAMESPACE: &str = "preview";
 
 /// Holds information about where packages should be stored and downloads them
 /// on demand, if possible.
@@ -34,7 +32,7 @@
     /// The downloader used for fetching the index and packages.
     downloader: Downloader,
     /// The cached index of the default namespace.
-    index: OnceCell<Vec<serde_json::Value>>,
+    index: OnceCell<Vec<PackageInfo>>,
 }
 
 impl PackageStorage {
@@ -47,18 +45,6 @@
         downloader: Downloader,
         workdir: Option<PathBuf>,
     ) -> Self {
-        Self::with_index(package_cache_path, package_path, downloader, OnceCell::new())
-    }
-
-    /// Creates a new package storage with a pre-defined index.
-    ///
-    /// Useful for testing.
-    fn with_index(
-        package_cache_path: Option<PathBuf>,
-        package_path: Option<PathBuf>,
-        downloader: Downloader,
-        index: OnceCell<Vec<serde_json::Value>>,
-    ) -> Self {
         Self {
             package_vendor_path: package_vendor_path
                 .or_else(|| workdir.map(|workdir| workdir.join(DEFAULT_VENDOR_SUBDIR))),
@@ -69,7 +55,7 @@
                 dirs::data_dir().map(|data_dir| data_dir.join(DEFAULT_PACKAGES_SUBDIR))
             }),
             downloader,
-            index,
+            index: OnceCell::new(),
         }
     }
 
@@ -134,51 +120,6 @@
         &self,
         spec: &VersionlessPackageSpec,
     ) -> StrResult<PackageVersion> {
-<<<<<<< HEAD
-        // Same logical flow as per package download. Check package path, then check online.
-        // Do not check in the data directory because the latter is not intended for storage
-        // of local packages.
-        let subdir = format!("{}/{}", spec.namespace, spec.name);
-        let res = self
-            .package_path
-            .iter()
-            .flat_map(|dir| std::fs::read_dir(dir.join(&subdir)).ok())
-            .flatten()
-            .filter_map(|entry| entry.ok())
-            .map(|entry| entry.path())
-            .filter_map(|path| path.file_name()?.to_string_lossy().parse().ok())
-            .max();
-
-        if let Some(version) = res {
-            return Ok(version);
-=======
-        if spec.namespace == DEFAULT_NAMESPACE {
-            // For `DEFAULT_NAMESPACE`, download the package index and find the latest
-            // version.
-            self.download_index()?
-                .iter()
-                .filter_map(|value| MinimalPackageInfo::deserialize(value).ok())
-                .filter(|package| package.name == spec.name)
-                .map(|package| package.version)
-                .max()
-                .ok_or_else(|| eco_format!("failed to find package {spec}"))
-        } else {
-            // For other namespaces, search locally. We only search in the data
-            // directory and not the cache directory, because the latter is not
-            // intended for storage of local packages.
-            let subdir = format!("{}/{}", spec.namespace, spec.name);
-            self.package_path
-                .iter()
-                .flat_map(|dir| std::fs::read_dir(dir.join(&subdir)).ok())
-                .flatten()
-                .filter_map(|entry| entry.ok())
-                .map(|entry| entry.path())
-                .filter_map(|path| path.file_name()?.to_string_lossy().parse().ok())
-                .max()
-                .ok_or_else(|| eco_format!("please specify the desired version"))
->>>>>>> 8ace67d9
-        }
-
         self.download_index(spec)?
             .iter()
             .filter(|package| package.name == spec.name)
@@ -188,14 +129,10 @@
     }
 
     /// Download the package index. The result of this is cached for efficiency.
-<<<<<<< HEAD
     pub fn download_index(
         &self,
         spec: &VersionlessPackageSpec,
     ) -> StrResult<&[PackageInfo]> {
-=======
-    pub fn download_index(&self) -> StrResult<&[serde_json::Value]> {
->>>>>>> 8ace67d9
         self.index
             .get_or_try_init(|| self.downloader.download_index(spec))
             .map(AsRef::as_ref)
@@ -222,55 +159,4 @@
             val => val,
         }
     }
-}
-
-/// Minimal information required about a package to determine its latest
-/// version.
-#[derive(Deserialize)]
-struct MinimalPackageInfo {
-    name: String,
-    version: PackageVersion,
-}
-
-#[cfg(test)]
-mod tests {
-    use super::*;
-
-    #[test]
-    fn lazy_deser_index() {
-        let storage = PackageStorage::with_index(
-            None,
-            None,
-            Downloader::new("typst/test"),
-            OnceCell::with_value(vec![
-                serde_json::json!({
-                    "name": "charged-ieee",
-                    "version": "0.1.0",
-                    "entrypoint": "lib.typ",
-                }),
-                serde_json::json!({
-                    "name": "unequivocal-ams",
-                    // This version number is currently not valid, so this package
-                    // can't be parsed.
-                    "version": "0.2.0-dev",
-                    "entrypoint": "lib.typ",
-                }),
-            ]),
-        );
-
-        let ieee_version = storage.determine_latest_version(&VersionlessPackageSpec {
-            namespace: "preview".into(),
-            name: "charged-ieee".into(),
-        });
-        assert_eq!(ieee_version, Ok(PackageVersion { major: 0, minor: 1, patch: 0 }));
-
-        let ams_version = storage.determine_latest_version(&VersionlessPackageSpec {
-            namespace: "preview".into(),
-            name: "unequivocal-ams".into(),
-        });
-        assert_eq!(
-            ams_version,
-            Err("failed to find package @preview/unequivocal-ams".into())
-        )
-    }
 }